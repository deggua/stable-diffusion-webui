--- conflicted
+++ resolved
@@ -1,2020 +1,1851 @@
-import argparse
-import os
-import sys
-from collections import namedtuple
-from contextlib import nullcontext
-
-import torch
-import torch.nn as nn
-import numpy as np
-import gradio as gr
-from omegaconf import OmegaConf
-from PIL import Image, ImageFont, ImageDraw, PngImagePlugin, ImageFilter, ImageOps
-from torch import autocast
-import mimetypes
-import random
-import math
-import html
-import time
-import json
-import traceback
-from datetime import datetime
-
-import k_diffusion.sampling
-from ldm.util import instantiate_from_config
-from ldm.models.diffusion.ddim import DDIMSampler
-from ldm.models.diffusion.plms import PLMSSampler
-
-try:
-    # this silences the annoying "Some weights of the model checkpoint were not used when initializing..." message at start.
-
-    from transformers import logging
-    logging.set_verbosity_error()
-except Exception:
-    pass
-
-# this is a fix for Windows users. Without it, javascript files will be served with text/html content-type and the bowser will not show any UI
-mimetypes.init()
-mimetypes.add_type('application/javascript', '.js')
-
-# some of those options should not be changed at all because they would break the model, so I removed them from options.
-opt_C = 4
-opt_f = 8
-
-LANCZOS = (Image.Resampling.LANCZOS if hasattr(Image, 'Resampling') else Image.LANCZOS)
-invalid_filename_chars = '<>:"/\\|?*\n'
-config_filename = "config.json"
-
-parser = argparse.ArgumentParser()
-parser.add_argument("--config", type=str, default="configs/stable-diffusion/v1-inference.yaml", help="path to config which constructs model",)
-parser.add_argument("--ckpt", type=str, default="models/ldm/stable-diffusion-v1/model.ckpt", help="path to checkpoint of model",)
-parser.add_argument("--gfpgan-dir", type=str, help="GFPGAN directory", default=('./src/gfpgan' if os.path.exists('./src/gfpgan') else './GFPGAN'))
-parser.add_argument("--no-half", action='store_true', help="do not switch the model to 16-bit floats")
-parser.add_argument("--no-progressbar-hiding", action='store_true', help="do not hide progressbar in gradio UI (we hide it because it slows down ML if you have hardware accleration in browser)")
-parser.add_argument("--max-batch-count", type=int, default=16, help="maximum batch count value for the UI")
-parser.add_argument("--embeddings-dir", type=str, default='embeddings', help="embeddings dirtectory for textual inversion (default: embeddings)")
-parser.add_argument("--allow-code", action='store_true', help="allow custom script execution from webui")
-parser.add_argument("--lowvram", action='store_true', help="enamble stable diffusion model optimizations for low vram")
-parser.add_argument("--precision", type=str, help="evaluate at this precision", choices=["full", "autocast"], default="autocast")
-
-cmd_opts = parser.parse_args()
-
-<<<<<<< HEAD
-cpu = torch.device("cpu")
-gpu = torch.device("cuda")
-device = gpu if torch.cuda.is_available() else cpu
-
-css_hide_progressbar = """
-.wrap .m-12 svg { display:none!important; }
-.wrap .m-12::before { content:"Loading..." }
-.progress-bar { display:none!important; }
-.meta-text { display:none!important; }
-"""
-
-SamplerData = namedtuple('SamplerData', ['name', 'constructor'])
-samplers = [
-    *[SamplerData(x[0], lambda funcname=x[1]: KDiffusionSampler(funcname)) for x in [
-        ('Euler ancestral', 'sample_euler_ancestral'),
-        ('Euler', 'sample_euler'),
-=======
-SamplerData = namedtuple('SamplerData', ['name', 'constructor'])
-samplers = [
-    *[SamplerData(x[0], lambda funcname=x[1]: KDiffusionSampler(funcname)) for x in [
-        ('Euler', 'sample_euler'),
-        ('Euler ancestral', 'sample_euler_ancestral'),
->>>>>>> 35ac3a66
-        ('LMS', 'sample_lms'),
-        ('Heun', 'sample_heun'),
-        ('DPM 2', 'sample_dpm_2'),
-        ('DPM 2 Ancestral', 'sample_dpm_2_ancestral'),
-    ] if hasattr(k_diffusion.sampling, x[1])],
-    SamplerData('DDIM', lambda: VanillaStableDiffusionSampler(DDIMSampler)),
-    SamplerData('PLMS', lambda: VanillaStableDiffusionSampler(PLMSSampler)),
-]
-samplers_for_img2img = [x for x in samplers if x.name != 'DDIM' and x.name != 'PLMS']
-
-RealesrganModelInfo = namedtuple("RealesrganModelInfo", ["name", "location", "model", "netscale"])
-
-try:
-    from basicsr.archs.rrdbnet_arch import RRDBNet
-    from realesrgan import RealESRGANer
-    from realesrgan.archs.srvgg_arch import SRVGGNetCompact
-
-    realesrgan_models = [
-        RealesrganModelInfo(
-            name="Real-ESRGAN 4x plus",
-            location="https://github.com/xinntao/Real-ESRGAN/releases/download/v0.1.0/RealESRGAN_x4plus.pth",
-            netscale=4, model=lambda: RRDBNet(num_in_ch=3, num_out_ch=3, num_feat=64, num_block=23, num_grow_ch=32, scale=4)
-        ),
-        RealesrganModelInfo(
-            name="Real-ESRGAN 4x plus anime 6B",
-            location="https://github.com/xinntao/Real-ESRGAN/releases/download/v0.2.2.4/RealESRGAN_x4plus_anime_6B.pth",
-            netscale=4, model=lambda: RRDBNet(num_in_ch=3, num_out_ch=3, num_feat=64, num_block=6, num_grow_ch=32, scale=4)
-        ),
-        RealesrganModelInfo(
-            name="Real-ESRGAN 2x plus",
-            location="https://github.com/xinntao/Real-ESRGAN/releases/download/v0.2.1/RealESRGAN_x2plus.pth",
-            netscale=2, model=lambda: RRDBNet(num_in_ch=3, num_out_ch=3, num_feat=64, num_block=23, num_grow_ch=32, scale=2)
-        ),
-    ]
-    have_realesrgan = True
-except Exception:
-    print("Error importing Real-ESRGAN:", file=sys.stderr)
-    print(traceback.format_exc(), file=sys.stderr)
-
-    realesrgan_models = [RealesrganModelInfo('None', '', 0, None)]
-    have_realesrgan = False
-
-sd_upscalers = {
-    "RealESRGAN": lambda img: upscale_with_realesrgan(img, 2, 0),
-    "Lanczos": lambda img: img.resize((img.width*2, img.height*2), resample=LANCZOS),
-    "None": lambda img: img
-}
-
-
-have_gfpgan = False
-if os.path.exists(cmd_opts.gfpgan_dir):
-    try:
-        sys.path.append(os.path.abspath(cmd_opts.gfpgan_dir))
-        from gfpgan import GFPGANer
-
-        have_gfpgan = True
-    except:
-        print("Error importing GFPGAN:", file=sys.stderr)
-        print(traceback.format_exc(), file=sys.stderr)
-
-
-def gfpgan():
-    model_name = 'GFPGANv1.3'
-    model_path = os.path.join(cmd_opts.gfpgan_dir, 'experiments/pretrained_models', model_name + '.pth')
-    if not os.path.isfile(model_path):
-        raise Exception("GFPGAN model not found at path "+model_path)
-
-    return GFPGANer(model_path=model_path, upscale=1, arch='clean', channel_multiplier=2, bg_upsampler=None)
-
-
-class Options:
-    class OptionInfo:
-        def __init__(self, default=None, label="", component=None, component_args=None):
-            self.default = default
-            self.label = label
-            self.component = component
-            self.component_args = component_args
-
-    data = None
-    data_labels = {
-        "outdir": OptionInfo("", "Output dictectory; if empty, defaults to 'outputs/*'"),
-        "samples_save": OptionInfo(True, "Save indiviual samples"),
-        "samples_format": OptionInfo('png', 'File format for indiviual samples'),
-        "grid_save": OptionInfo(True, "Save image grids"),
-        "return_grid": OptionInfo(True, "Show grid in results for web"),
-        "grid_format": OptionInfo('png', 'File format for grids'),
-        "grid_extended_filename": OptionInfo(False, "Add extended info (seed, prompt) to filename when saving grid"),
-        "grid_only_if_multiple": OptionInfo(True, "Do not save grids consisting of one picture"),
-        "n_rows": OptionInfo(-1, "Grid row count; use -1 for autodetect and 0 for it to be same as batch size", gr.Slider, {"minimum": -1, "maximum": 16, "step": 1}),
-        "jpeg_quality": OptionInfo(80, "Quality for saved jpeg images", gr.Slider, {"minimum": 1, "maximum": 100, "step": 1}),
-        "export_for_4chan": OptionInfo(True, "If PNG image is larger than 4MB or any dimension is larger than 4000, downscale and save copy as JPG"),
-        "enable_pnginfo": OptionInfo(True, "Save text information about generation parameters as chunks to png files"),
-        "font": OptionInfo("arial.ttf", "Font for image grids  that have text"),
-        "prompt_matrix_add_to_start": OptionInfo(True, "In prompt matrix, add the variable combination of text to the start of the prompt, rather than the end"),
-        "sd_upscale_upscaler_index": OptionInfo("RealESRGAN", "Upscaler to use for SD upscale", gr.Radio, {"choices": list(sd_upscalers.keys())}),
-        "sd_upscale_overlap": OptionInfo(64, "Overlap for tiles for SD upscale. The smaller it is, the less smooth transition from one tile to another", gr.Slider, {"minimum": 0, "maximum": 256, "step": 16}),
-    }
-
-    def __init__(self):
-        self.data = {k: v.default for k, v in self.data_labels.items()}
-
-    def __setattr__(self, key, value):
-        if self.data is not None:
-            if key in self.data:
-                self.data[key] = value
-
-        return super(Options, self).__setattr__(key, value)
-
-    def __getattr__(self, item):
-        if self.data is not None:
-            if item in self.data:
-                return self.data[item]
-
-        if item in self.data_labels:
-            return self.data_labels[item].default
-
-        return super(Options, self).__getattribute__(item)
-
-    def save(self, filename):
-        with open(filename, "w", encoding="utf8") as file:
-            json.dump(self.data, file)
-
-    def load(self, filename):
-        with open(filename, "r", encoding="utf8") as file:
-            self.data = json.load(file)
-
-
-def load_model_from_config(config, ckpt, verbose=False):
-    print(f"Loading model from {ckpt}")
-    pl_sd = torch.load(ckpt, map_location="cpu")
-    if "global_step" in pl_sd:
-        print(f"Global Step: {pl_sd['global_step']}")
-    sd = pl_sd["state_dict"]
-    model = instantiate_from_config(config.model)
-    m, u = model.load_state_dict(sd, strict=False)
-    if len(m) > 0 and verbose:
-        print("missing keys:")
-        print(m)
-    if len(u) > 0 and verbose:
-        print("unexpected keys:")
-        print(u)
-
-    model.eval()
-    return model
-
-
-module_in_gpu = None
-
-
-def setup_for_low_vram(sd_model):
-    parents = {}
-
-    def send_me_to_gpu(module, _):
-        """send this module to GPU; send whatever tracked module was previous in GPU to CPU;
-        we add this as forward_pre_hook to a lot of modules and this way all but one of them will
-        be in CPU
-        """
-        global module_in_gpu
-
-        module = parents.get(module, module)
-
-        if module_in_gpu == module:
-            return
-
-        if module_in_gpu is not None:
-            module_in_gpu.to(cpu)
-
-        module.to(gpu)
-        module_in_gpu = module
-
-    # see below for register_forward_pre_hook;
-    # first_stage_model does not use forward(), it uses encode/decode, so register_forward_pre_hook is
-    # useless here, and we just replace those methods
-    def first_stage_model_encode_wrap(self, encoder, x):
-        send_me_to_gpu(self, None)
-        return encoder(x)
-
-    def first_stage_model_decode_wrap(self, decoder, z):
-        send_me_to_gpu(self, None)
-        return decoder(z)
-
-    # remove three big modules, cond, first_stage, and unet from the model and then
-    # send the model to GPU. Then put modules back. the modules will be in CPU.
-    stored = sd_model.cond_stage_model.transformer, sd_model.first_stage_model, sd_model.model
-    sd_model.cond_stage_model.transformer, sd_model.first_stage_model, sd_model.model = None, None, None
-    sd_model.to(device)
-    sd_model.cond_stage_model.transformer, sd_model.first_stage_model, sd_model.model = stored
-
-    # register hooks for those the first two models
-    sd_model.cond_stage_model.transformer.register_forward_pre_hook(send_me_to_gpu)
-    sd_model.first_stage_model.register_forward_pre_hook(send_me_to_gpu)
-    sd_model.first_stage_model.encode = lambda x, en=sd_model.first_stage_model.encode: first_stage_model_encode_wrap(sd_model.first_stage_model, en, x)
-    sd_model.first_stage_model.decode = lambda z, de=sd_model.first_stage_model.decode: first_stage_model_decode_wrap(sd_model.first_stage_model, de, z)
-    parents[sd_model.cond_stage_model.transformer] = sd_model.cond_stage_model
-
-    # the third remaining model is still too big for 4GB, so we also do the same for its submodules
-    # so that only one of them is in GPU at a time
-    diff_model = sd_model.model.diffusion_model
-    stored = diff_model.input_blocks, diff_model.middle_block, diff_model.output_blocks, diff_model.time_embed
-    diff_model.input_blocks, diff_model.middle_block, diff_model.output_blocks, diff_model.time_embed = None, None, None, None
-    sd_model.model.to(device)
-    diff_model.input_blocks, diff_model.middle_block, diff_model.output_blocks, diff_model.time_embed = stored
-
-    # install hooks for bits of third model
-    diff_model.time_embed.register_forward_pre_hook(send_me_to_gpu)
-    for block in diff_model.input_blocks:
-        block.register_forward_pre_hook(send_me_to_gpu)
-    diff_model.middle_block.register_forward_pre_hook(send_me_to_gpu)
-    for block in diff_model.output_blocks:
-        block.register_forward_pre_hook(send_me_to_gpu)
-
-
-def create_random_tensors(shape, seeds):
-    xs = []
-    for seed in seeds:
-        torch.manual_seed(seed)
-
-        # randn results depend on device; gpu and cpu get different results for same seed;
-        # the way I see it, it's better to do this on CPU, so that everyone gets same result;
-        # but the original script had it like this so i do not dare change it for now because
-        # it will break everyone's seeds.
-        xs.append(torch.randn(shape, device=device))
-    x = torch.stack(xs)
-    return x
-
-
-def torch_gc():
-    if torch.cuda.is_available():
-        torch.cuda.empty_cache()
-        torch.cuda.ipc_collect()
-
-
-def save_image(image, path, basename, seed=None, prompt=None, extension='png', info=None, short_filename=False):
-
-    if short_filename or prompt is None or seed is None:
-        filename = f"{basename}"
-    else:
-        filename = f"{basename}-{seed}-{sanitize_filename_part(prompt)[:128]}"
-
-    if extension == 'png' and opts.enable_pnginfo and info is not None:
-        pnginfo = PngImagePlugin.PngInfo()
-        pnginfo.add_text("parameters", info)
-    else:
-        pnginfo = None
-
-    os.makedirs(path, exist_ok=True)
-    fullfn = os.path.join(path, f"{filename}.{extension}")
-    image.save(fullfn, quality=opts.jpeg_quality, pnginfo=pnginfo)
-
-    target_side_length = 4000
-    oversize = image.width > target_side_length or image.height > target_side_length
-    if opts.export_for_4chan and (oversize or os.stat(fullfn).st_size > 4 * 1024 * 1024):
-        ratio = image.width / image.height
-
-        if oversize and ratio > 1:
-            image = image.resize((target_side_length, image.height * target_side_length // image.width), LANCZOS)
-        elif oversize:
-            image = image.resize((image.width * target_side_length // image.height, target_side_length), LANCZOS)
-
-        image.save(os.path.join(path, f"{filename}.jpg"), quality=opts.jpeg_quality, pnginfo=pnginfo)
-
-<<<<<<< HEAD
-=======
-def plaintext_to_html(text, klass=None):
-    if klass is None:
-        text = "".join([f"<p>{html.escape(x)}</p>\n" for x in text.split('\n')])
-    else:
-        text = "".join([f"<p class=\"{klass}\">{html.escape(x)}</p>\n" for x in text.split('\n')])
-    return text
->>>>>>> 35ac3a66
-
-
-
-def sanitize_filename_part(text):
-    return text.replace(' ', '_').translate({ord(x): '' for x in invalid_filename_chars})[:128]
-
-
-def plaintext_to_html(text):
-    text = "".join([f"<p>{html.escape(x)}</p>\n" for x in text.split('\n')])
-    return text
-
-def image_grid(imgs, batch_size=1, rows=None):
-    if rows is None:
-        if opts.n_rows > 0:
-            rows = opts.n_rows
-        elif opts.n_rows == 0:
-            rows = batch_size
-        else:
-            rows = math.sqrt(len(imgs))
-            rows = round(rows)
-
-    cols = math.ceil(len(imgs) / rows)
-
-    w, h = imgs[0].size
-    grid = Image.new('RGB', size=(cols * w, rows * h), color='black')
-
-    for i, img in enumerate(imgs):
-        grid.paste(img, box=(i % cols * w, i // cols * h))
-
-    return grid
-
-
-Grid = namedtuple("Grid", ["tiles", "tile_w", "tile_h", "image_w", "image_h", "overlap"])
-
-
-def split_grid(image, tile_w=512, tile_h=512, overlap=64):
-    w = image.width
-    h = image.height
-
-    now = tile_w - overlap  # non-overlap width
-    noh = tile_h - overlap
-
-    cols = math.ceil((w - overlap) / now)
-    rows = math.ceil((h - overlap) / noh)
-
-    grid = Grid([], tile_w, tile_h, w, h, overlap)
-    for row in range(rows):
-        row_images = []
-
-        y = row * noh
-
-        if y + tile_h >= h:
-            y = h - tile_h
-
-        for col in range(cols):
-            x = col * now
-
-            if x+tile_w >= w:
-                x = w - tile_w
-
-            tile = image.crop((x, y, x + tile_w, y + tile_h))
-
-            row_images.append([x, tile_w, tile])
-
-        grid.tiles.append([y, tile_h, row_images])
-
-    return grid
-
-
-def combine_grid(grid):
-    def make_mask_image(r):
-        r = r * 255 / grid.overlap
-        r = r.astype(np.uint8)
-        return Image.fromarray(r, 'L')
-
-    mask_w = make_mask_image(np.arange(grid.overlap, dtype=np.float).reshape((1, grid.overlap)).repeat(grid.tile_h, axis=0))
-    mask_h = make_mask_image(np.arange(grid.overlap, dtype=np.float).reshape((grid.overlap, 1)).repeat(grid.image_w, axis=1))
-
-    combined_image = Image.new("RGB", (grid.image_w, grid.image_h))
-    for y, h, row in grid.tiles:
-        combined_row = Image.new("RGB", (grid.image_w, h))
-        for x, w, tile in row:
-            if x == 0:
-                combined_row.paste(tile, (0, 0))
-                continue
-
-            combined_row.paste(tile.crop((0, 0, grid.overlap, h)), (x, 0), mask=mask_w)
-            combined_row.paste(tile.crop((grid.overlap, 0, w, h)), (x + grid.overlap, 0))
-
-        if y == 0:
-            combined_image.paste(combined_row, (0, 0))
-            continue
-
-        combined_image.paste(combined_row.crop((0, 0, combined_row.width, grid.overlap)), (0, y), mask=mask_h)
-        combined_image.paste(combined_row.crop((0, grid.overlap, combined_row.width, h)), (0, y + grid.overlap))
-
-    return combined_image
-
-
-class GridAnnotation:
-    def __init__(self, text='', is_active=True):
-        self.text = text
-        self.is_active = is_active
-        self.size = None
-
-
-def draw_grid_annotations(im, width, height, hor_texts, ver_texts):
-    def wrap(drawing, text, font, line_length):
-        lines = ['']
-        for word in text.split():
-            line = f'{lines[-1]} {word}'.strip()
-            if drawing.textlength(line, font=font) <= line_length:
-                lines[-1] = line
-            else:
-                lines.append(word)
-        return lines
-
-    def draw_texts(drawing, draw_x, draw_y, lines):
-        for i, line in enumerate(lines):
-            drawing.multiline_text((draw_x, draw_y + line.size[1] / 2), line.text, font=fnt, fill=color_active if line.is_active else color_inactive, anchor="mm", align="center")
-
-            if not line.is_active:
-                drawing.line((draw_x - line.size[0]//2, draw_y + line.size[1]//2, draw_x + line.size[0]//2, draw_y + line.size[1]//2), fill=color_inactive, width=4)
-
-            draw_y += line.size[1] + line_spacing
-
-    fontsize = (width + height) // 25
-    line_spacing = fontsize // 2
-    fnt = ImageFont.truetype(opts.font, fontsize)
-    color_active = (0, 0, 0)
-    color_inactive = (153, 153, 153)
-
-    pad_left = width * 3 // 4 if len(ver_texts) > 1 else 0
-
-    cols = im.width // width
-    rows = im.height // height
-
-    assert cols == len(hor_texts), f'bad number of horizontal texts: {len(hor_texts)}; must be {cols}'
-    assert rows == len(ver_texts), f'bad number of vertical texts: {len(ver_texts)}; must be {rows}'
-
-    calc_img = Image.new("RGB", (1, 1), "white")
-    calc_d = ImageDraw.Draw(calc_img)
-
-    for texts, allowed_width in zip(hor_texts + ver_texts, [width] * len(hor_texts) + [pad_left] * len(ver_texts)):
-        items = [] + texts
-        texts.clear()
-
-        for line in items:
-            wrapped = wrap(calc_d, line.text, fnt, allowed_width)
-            texts += [GridAnnotation(x, line.is_active) for x in wrapped]
-
-        for line in texts:
-            bbox = calc_d.multiline_textbbox((0, 0), line.text, font=fnt)
-            line.size = (bbox[2] - bbox[0], bbox[3] - bbox[1])
-
-    hor_text_heights = [sum([line.size[1] + line_spacing for line in lines]) - line_spacing for lines in hor_texts]
-    ver_text_heights = [sum([line.size[1] + line_spacing for line in lines]) - line_spacing * len(lines) for lines in ver_texts]
-
-    pad_top = max(hor_text_heights) + line_spacing * 2
-
-    result = Image.new("RGB", (im.width + pad_left, im.height + pad_top), "white")
-    result.paste(im, (pad_left, pad_top))
-
-    d = ImageDraw.Draw(result)
-
-    for col in range(cols):
-        x = pad_left + width * col + width / 2
-        y = pad_top / 2 - hor_text_heights[col] / 2
-
-        draw_texts(d, x, y, hor_texts[col])
-
-    for row in range(rows):
-        x = pad_left / 2
-        y = pad_top + height * row + height / 2 - ver_text_heights[row] / 2
-
-        draw_texts(d, x, y, ver_texts[row])
-
-    return result
-
-
-def draw_prompt_matrix(im, width, height, all_prompts):
-    prompts = all_prompts[1:]
-    boundary = math.ceil(len(prompts) / 2)
-
-    prompts_horiz = prompts[:boundary]
-    prompts_vert = prompts[boundary:]
-
-    hor_texts = [[GridAnnotation(x, is_active=pos & (1 << i) != 0) for i, x in enumerate(prompts_horiz)] for pos in range(1 << len(prompts_horiz))]
-    ver_texts = [[GridAnnotation(x, is_active=pos & (1 << i) != 0) for i, x in enumerate(prompts_vert)] for pos in range(1 << len(prompts_vert))]
-
-    return draw_grid_annotations(im, width, height, hor_texts, ver_texts)
-
-
-def draw_xy_grid(xs, ys, x_label, y_label, cell):
-    res = []
-
-    ver_texts = [[GridAnnotation(y_label(y))] for y in ys]
-    hor_texts = [[GridAnnotation(x_label(x))] for x in xs]
-
-    for y in ys:
-        for x in xs:
-            res.append(cell(x, y))
-
-
-    grid = image_grid(res, rows=len(ys))
-    grid = draw_grid_annotations(grid, res[0].width, res[0].height, hor_texts, ver_texts)
-
-    return grid
-
-
-def resize_image(resize_mode, im, width, height):
-    if resize_mode == 0:
-        res = im.resize((width, height), resample=LANCZOS)
-    elif resize_mode == 1:
-        ratio = width / height
-        src_ratio = im.width / im.height
-
-        src_w = width if ratio > src_ratio else im.width * height // im.height
-        src_h = height if ratio <= src_ratio else im.height * width // im.width
-
-        resized = im.resize((src_w, src_h), resample=LANCZOS)
-        res = Image.new("RGB", (width, height))
-        res.paste(resized, box=(width // 2 - src_w // 2, height // 2 - src_h // 2))
-    else:
-        ratio = width / height
-        src_ratio = im.width / im.height
-
-        src_w = width if ratio < src_ratio else im.width * height // im.height
-        src_h = height if ratio >= src_ratio else im.height * width // im.width
-
-        resized = im.resize((src_w, src_h), resample=LANCZOS)
-        res = Image.new("RGB", (width, height))
-        res.paste(resized, box=(width // 2 - src_w // 2, height // 2 - src_h // 2))
-
-        if ratio < src_ratio:
-            fill_height = height // 2 - src_h // 2
-            res.paste(resized.resize((width, fill_height), box=(0, 0, width, 0)), box=(0, 0))
-            res.paste(resized.resize((width, fill_height), box=(0, resized.height, width, resized.height)), box=(0, fill_height + src_h))
-        elif ratio > src_ratio:
-            fill_width = width // 2 - src_w // 2
-            res.paste(resized.resize((fill_width, height), box=(0, 0, 0, height)), box=(0, 0))
-            res.paste(resized.resize((fill_width, height), box=(resized.width, 0, resized.width, height)), box=(fill_width + src_w, 0))
-
-    return res
-
-
-def wrap_gradio_call(func):
-    def f(*p1, **p2):
-        t = time.perf_counter()
-        res = list(func(*p1, **p2))
-        elapsed = time.perf_counter() - t
-
-        # last item is always HTML
-        res[-1] = res[-1] + f"<p class='performance'>Time taken: {elapsed:.2f}s</p>"
-
-        return tuple(res)
-
-    return f
-
-
-class StableDiffusionModelHijack:
-    ids_lookup = {}
-    word_embeddings = {}
-    word_embeddings_checksums = {}
-    fixes = None
-    comments = None
-    dir_mtime = None
-
-    def load_textual_inversion_embeddings(self, dirname, model):
-        mt = os.path.getmtime(dirname)
-        if self.dir_mtime is not None and mt <= self.dir_mtime:
-            return
-
-        self.dir_mtime = mt
-        self.ids_lookup.clear()
-        self.word_embeddings.clear()
-
-        tokenizer = model.cond_stage_model.tokenizer
-
-        def const_hash(a):
-            r = 0
-            for v in a:
-                r = (r * 281 ^ int(v) * 997) & 0xFFFFFFFF
-            return r
-
-        def process_file(path, filename):
-            name = os.path.splitext(filename)[0]
-
-            data = torch.load(path)
-            param_dict = data['string_to_param']
-            assert len(param_dict) == 1, 'embedding file has multiple terms in it'
-            emb = next(iter(param_dict.items()))[1].reshape(768)
-            self.word_embeddings[name] = emb
-            self.word_embeddings_checksums[name] = f'{const_hash(emb)&0xffff:04x}'
-
-            ids = tokenizer([name], add_special_tokens=False)['input_ids'][0]
-
-            first_id = ids[0]
-            if first_id not in self.ids_lookup:
-                self.ids_lookup[first_id] = []
-            self.ids_lookup[first_id].append((ids, name))
-
-        for fn in os.listdir(dirname):
-            try:
-                process_file(os.path.join(dirname, fn), fn)
-            except Exception:
-                print(f"Error loading emedding {fn}:", file=sys.stderr)
-                print(traceback.format_exc(), file=sys.stderr)
-                continue
-
-        print(f"Loaded a total of {len(self.word_embeddings)} text inversion embeddings.")
-
-    def hijack(self, m):
-        model_embeddings = m.cond_stage_model.transformer.text_model.embeddings
-
-        model_embeddings.token_embedding = EmbeddingsWithFixes(model_embeddings.token_embedding, self)
-        m.cond_stage_model = FrozenCLIPEmbedderWithCustomWords(m.cond_stage_model, self)
-
-
-class FrozenCLIPEmbedderWithCustomWords(torch.nn.Module):
-    def __init__(self, wrapped, hijack):
-        super().__init__()
-        self.wrapped = wrapped
-        self.hijack = hijack
-        self.tokenizer = wrapped.tokenizer
-        self.max_length = wrapped.max_length
-        self.token_mults = {}
-
-        tokens_with_parens = [(k, v) for k, v in self.tokenizer.get_vocab().items() if '(' in k or ')' in k or '[' in k or ']' in k]
-        for text, ident in tokens_with_parens:
-            mult = 1.0
-            for c in text:
-                if c == '[':
-                    mult /= 1.1
-                if c == ']':
-                    mult *= 1.1
-                if c == '(':
-                    mult *= 1.1
-                if c == ')':
-                    mult /= 1.1
-
-            if mult != 1.0:
-                self.token_mults[ident] = mult
-
-    def forward(self, text):
-        self.hijack.fixes = []
-        self.hijack.comments = []
-        remade_batch_tokens = []
-        id_start = self.wrapped.tokenizer.bos_token_id
-        id_end = self.wrapped.tokenizer.eos_token_id
-        maxlen = self.wrapped.max_length - 2
-        used_custom_terms = []
-
-        cache = {}
-        batch_tokens = self.wrapped.tokenizer(text, truncation=False, add_special_tokens=False)["input_ids"]
-        batch_multipliers = []
-        for tokens in batch_tokens:
-            tuple_tokens = tuple(tokens)
-
-            if tuple_tokens in cache:
-                remade_tokens, fixes, multipliers = cache[tuple_tokens]
-            else:
-                fixes = []
-                remade_tokens = []
-                multipliers = []
-                mult = 1.0
-
-                i = 0
-                while i < len(tokens):
-                    token = tokens[i]
-
-                    possible_matches = self.hijack.ids_lookup.get(token, None)
-
-                    mult_change = self.token_mults.get(token)
-                    if mult_change is not None:
-                        mult *= mult_change
-                    elif possible_matches is None:
-                        remade_tokens.append(token)
-                        multipliers.append(mult)
-                    else:
-                        found = False
-                        for ids, word in possible_matches:
-                            if tokens[i:i+len(ids)] == ids:
-                                fixes.append((len(remade_tokens), word))
-                                remade_tokens.append(777)
-                                multipliers.append(mult)
-                                i += len(ids) - 1
-                                found = True
-                                used_custom_terms.append((word, self.hijack.word_embeddings_checksums[word]))
-                                break
-
-                        if not found:
-                            remade_tokens.append(token)
-                            multipliers.append(mult)
-
-                    i += 1
-
-                if len(remade_tokens) > maxlen - 2:
-                    vocab = {v: k for k, v in self.wrapped.tokenizer.get_vocab().items()}
-                    ovf = remade_tokens[maxlen - 2:]
-                    overflowing_words = [vocab.get(int(x), "") for x in ovf]
-                    overflowing_text = self.wrapped.tokenizer.convert_tokens_to_string(''.join(overflowing_words))
-
-                    self.hijack.comments.append(f"Warning: too many input tokens; some ({len(overflowing_words)}) have been truncated:\n{overflowing_text}\n")
-
-                remade_tokens = remade_tokens + [id_end] * (maxlen - 2 - len(remade_tokens))
-                remade_tokens = [id_start] + remade_tokens[0:maxlen-2] + [id_end]
-                cache[tuple_tokens] = (remade_tokens, fixes, multipliers)
-
-            multipliers = multipliers + [1.0] * (maxlen - 2 - len(multipliers))
-            multipliers = [1.0] + multipliers[0:maxlen - 2] + [1.0]
-
-            remade_batch_tokens.append(remade_tokens)
-            self.hijack.fixes.append(fixes)
-            batch_multipliers.append(multipliers)
-
-        if len(used_custom_terms) > 0:
-            self.hijack.comments.append("Used custom terms: " + ", ".join([f'{word} [{checksum}]' for word, checksum in used_custom_terms]))
-
-        tokens = torch.asarray(remade_batch_tokens).to(device)
-        outputs = self.wrapped.transformer(input_ids=tokens)
-        z = outputs.last_hidden_state
-
-        # restoring original mean is likely not correct, but it seems to work well to prevent artifacts that happen otherwise
-        batch_multipliers = torch.asarray(np.array(batch_multipliers)).to(device)
-        original_mean = z.mean()
-        z *= batch_multipliers.reshape(batch_multipliers.shape + (1,)).expand(z.shape)
-        new_mean = z.mean()
-        z *= original_mean / new_mean
-
-        return z
-
-
-class EmbeddingsWithFixes(nn.Module):
-    def __init__(self, wrapped, embeddings):
-        super().__init__()
-        self.wrapped = wrapped
-        self.embeddings = embeddings
-
-    def forward(self, input_ids):
-        batch_fixes = self.embeddings.fixes
-        self.embeddings.fixes = None
-
-        inputs_embeds = self.wrapped(input_ids)
-
-        if batch_fixes is not None:
-            for fixes, tensor in zip(batch_fixes, inputs_embeds):
-                for offset, word in fixes:
-                    tensor[offset] = self.embeddings.word_embeddings[word]
-
-        return inputs_embeds
-
-
-class StableDiffusionProcessing:
-<<<<<<< HEAD
-    def __init__(self, outpath=None, prompt="", seed=-1, sampler_index=0, batch_size=1, n_iter=1, steps=50, cfg_scale=7.0, width=512, height=512, prompt_matrix=False, use_GFPGAN=False, do_not_save_samples=False, do_not_save_grid=False, extra_generation_params=None, overlay_images=None):
-=======
-    def __init__(self, outpath=None, prompt="", seed=-1, sampler_index=0, batch_size=1, n_iter=1, steps=50, cfg_scale=7.0, width=512, height=512, prompt_matrix=False, use_GFPGAN=False, strength_GFPGAN = 1.0, do_not_save_grid=False, extra_generation_params=None):
->>>>>>> 35ac3a66
-        self.outpath: str = outpath
-        self.prompt: str = prompt
-        self.seed: int = seed
-        self.sampler_index: int = sampler_index
-        self.batch_size: int = batch_size
-        self.n_iter: int = n_iter
-        self.steps: int = steps
-        self.cfg_scale: float = cfg_scale
-        self.width: int = width
-        self.height: int = height
-        self.prompt_matrix: bool = prompt_matrix
-        self.use_GFPGAN: bool = use_GFPGAN
-<<<<<<< HEAD
-        self.do_not_save_samples: bool = do_not_save_samples
-=======
-        self.strength_GFPGAN: bool = strength_GFPGAN
->>>>>>> 35ac3a66
-        self.do_not_save_grid: bool = do_not_save_grid
-        self.extra_generation_params: dict = extra_generation_params
-        self.overlay_images = overlay_images
-
-    def init(self):
-        pass
-
-    def sample(self, x, conditioning, unconditional_conditioning):
-        raise NotImplementedError()
-
-
-class VanillaStableDiffusionSampler:
-    def __init__(self, constructor):
-        self.sampler = constructor(sd_model)
-
-    def sample(self, p: StableDiffusionProcessing, x, conditioning, unconditional_conditioning):
-        samples_ddim, _ = self.sampler.sample(S=p.steps, conditioning=conditioning, batch_size=int(x.shape[0]), shape=x[0].shape, verbose=False, unconditional_guidance_scale=p.cfg_scale, unconditional_conditioning=unconditional_conditioning, x_T=x)
-        return samples_ddim
-
-
-class CFGDenoiser(nn.Module):
-    def __init__(self, model):
-        super().__init__()
-        self.inner_model = model
-
-    def forward(self, x, sigma, uncond, cond, cond_scale):
-        x_in = torch.cat([x] * 2)
-        sigma_in = torch.cat([sigma] * 2)
-        cond_in = torch.cat([uncond, cond])
-        uncond, cond = self.inner_model(x_in, sigma_in, cond=cond_in).chunk(2)
-        return uncond + (cond - uncond) * cond_scale
-
-
-class KDiffusionSampler:
-    def __init__(self, funcname):
-        self.model_wrap = k_diffusion.external.CompVisDenoiser(sd_model)
-        self.funcname = funcname
-        self.func = getattr(k_diffusion.sampling, self.funcname)
-        self.model_wrap_cfg = CFGDenoiser(self.model_wrap)
-
-    def sample(self, p: StableDiffusionProcessing, x, conditioning, unconditional_conditioning):
-        sigmas = self.model_wrap.get_sigmas(p.steps)
-        x = x * sigmas[0]
-
-        samples_ddim = self.func(self.model_wrap_cfg, x, sigmas, extra_args={'cond': conditioning, 'uncond': unconditional_conditioning, 'cond_scale': p.cfg_scale}, disable=False)
-        return samples_ddim
-
-
-<<<<<<< HEAD
-Processed = namedtuple('Processed', ['images','seed', 'info'])
-
-
-def process_images(p: StableDiffusionProcessing) -> Processed:
-=======
-class OutputInfo:
-    def __init__(self, prompt: str, params: str, comments: str):
-        self.prompt = prompt.strip()
-        self.params = params.strip()
-        self.comments = comments.strip()
-
-    def __str__(self):
-        return '\n'.join([self.prompt, self.params, self.comments])
-    
-    def html(self) -> str:
-        return f'''
-        {plaintext_to_html(self.prompt, "prompt-info")}<br>
-        {plaintext_to_html(self.params, "params-info")}
-        {plaintext_to_html(self.comments, "comments-info")}
-        '''
-
-def process_images(p: StableDiffusionProcessing):
->>>>>>> 35ac3a66
-    """this is the main loop that both txt2img and img2img use; it calls func_init once inside all the scopes and func_sample once per batch"""
-
-    prompt = p.prompt
-    model = sd_model
-
-    assert p.prompt is not None
-    torch_gc()
-
-    seed = int(random.randrange(4294967294) if p.seed == -1 else p.seed)
-
-    sample_path = os.path.join(p.outpath, "samples")
-    base_count = len(os.listdir(sample_path))
-    grid_count = len(os.listdir(p.outpath)) - 1
-
-    comments = []
-
-    prompt_matrix_parts = []
-    if p.prompt_matrix:
-        all_prompts = []
-        prompt_matrix_parts = prompt.split("|")
-        combination_count = 2 ** (len(prompt_matrix_parts) - 1)
-        for combination_num in range(combination_count):
-            selected_prompts = [text.strip().strip(',') for n, text in enumerate(prompt_matrix_parts[1:]) if combination_num & (1 << n)]
-
-            if opts.prompt_matrix_add_to_start:
-                selected_prompts = selected_prompts + [prompt_matrix_parts[0]]
-            else:
-                selected_prompts = [prompt_matrix_parts[0]] + selected_prompts
-
-            all_prompts.append(", ".join(selected_prompts))
-
-        p.n_iter = math.ceil(len(all_prompts) / p.batch_size)
-        all_seeds = len(all_prompts) * [seed]
-
-        print(f"Prompt matrix will create {len(all_prompts)} images using a total of {p.n_iter} batches.")
-    else:
-        all_prompts = p.batch_size * p.n_iter * [prompt]
-        all_seeds = [seed + x for x in range(len(all_prompts))]
-
-    generation_params = {
-        "Steps": p.steps,
-        "Sampler": samplers[p.sampler_index].name,
-        "CFG": p.cfg_scale,
-        "Seed": seed,
-        "GFPGAN": ("GFPGAN" if p.use_GFPGAN else None)
-    }
-
-    if p.extra_generation_params is not None:
-        generation_params.update(p.extra_generation_params)
-
-    generation_params_text = ", ".join([k if k == v else f'{k}: {v}' for k, v in generation_params.items() if v is not None])
-
-    def infotext():
-        return OutputInfo(prompt, generation_params_text, "".join(["\n\n" + x for x in comments]))
-
-    if os.path.exists(cmd_opts.embeddings_dir):
-        model_hijack.load_textual_inversion_embeddings(cmd_opts.embeddings_dir, model)
-
-    output_images = []
-    precision_scope = autocast if cmd_opts.precision == "autocast" else nullcontext
-    ema_scope = (nullcontext if cmd_opts.lowvram else model.ema_scope)
-    with torch.no_grad(), precision_scope("cuda"), ema_scope():
-        p.init()
-
-        for n in range(p.n_iter):
-            prompts = all_prompts[n * p.batch_size:(n + 1) * p.batch_size]
-            seeds = all_seeds[n * p.batch_size:(n + 1) * p.batch_size]
-
-            uc = model.get_learned_conditioning(len(prompts) * [""])
-            c = model.get_learned_conditioning(prompts)
-
-            if len(model_hijack.comments) > 0:
-                comments += model_hijack.comments
-
-            # we manually generate all input noises because each one should have a specific seed
-            x = create_random_tensors([opt_C, p.height // opt_f, p.width // opt_f], seeds=seeds)
-
-            samples_ddim = p.sample(x=x, conditioning=c, unconditional_conditioning=uc)
-
-            x_samples_ddim = model.decode_first_stage(samples_ddim)
-            x_samples_ddim = torch.clamp((x_samples_ddim + 1.0) / 2.0, min=0.0, max=1.0)
-
-            if p.prompt_matrix or opts.samples_save or opts.grid_save:
-                for i, x_sample in enumerate(x_samples_ddim):
-                    # TODO: convert to BGR colorspace?
-                    x_sample = 255. * np.moveaxis(x_sample.cpu().numpy(), 0, 2)
-                    x_sample = x_sample.astype(np.uint8)
-                    x_sample_bgr = x_sample[:,:,::-1]
-
-<<<<<<< HEAD
-                    if p.use_GFPGAN:
-                        torch_gc()
-
-                        gfpgan_model = gfpgan()
-                        cropped_faces, restored_faces, restored_img = gfpgan_model.enhance(x_sample, has_aligned=False, only_center_face=False, paste_back=True)
-                        x_sample = restored_img
-
-                    image = Image.fromarray(x_sample)
-
-                    if p.overlay_images is not None and i < len(p.overlay_images):
-                        image = image.convert('RGBA')
-                        image.alpha_composite(p.overlay_images[i])
-                        image = image.convert('RGB')
-
-                    if not p.do_not_save_samples:
-                        save_image(image, sample_path, f"{base_count:05}", seeds[i], prompts[i], opts.samples_format, info=infotext())
-=======
-                    if p.use_GFPGAN and GFPGAN is not None and p.strength_GFPGAN > 0.0:
-                        torch_gc()
-                        cropped_faces, restored_faces, gfpgan_output_bgr = GFPGAN.enhance(x_sample_bgr, has_aligned=False, only_center_face=False, paste_back=True)
-                        gfpgan_output_rgb = gfpgan_output_bgr[:,:,::-1]
-                        output_image = Image.fromarray(gfpgan_output_rgb)
-
-                        if p.strength_GFPGAN < 1.0:
-                            output_image = Image.blend(Image.fromarray(x_sample), output_image, p.strength_GFPGAN)
-                    else:
-                        output_image = Image.fromarray(x_sample)
->>>>>>> 35ac3a66
-
-                    save_image(output_image, sample_path, f"{base_count:05}", seeds[i], prompts[i], opts.samples_format, info=str(infotext()))
-                    output_images.append(output_image)
-                    base_count += 1
-
-        unwanted_grid_because_of_img_count = len(output_images) < 2 and opts.grid_only_if_multiple
-        if (p.prompt_matrix or opts.grid_save) and not p.do_not_save_grid and not unwanted_grid_because_of_img_count:
-            return_grid = opts.return_grid
-
-            if p.prompt_matrix:
-                grid = image_grid(output_images, p.batch_size, rows=1 << ((len(prompt_matrix_parts)-1)//2))
-
-                try:
-                    grid = draw_prompt_matrix(grid, p.width, p.height, prompt_matrix_parts)
-                except Exception:
-                    import traceback
-                    print("Error creating prompt_matrix text:", file=sys.stderr)
-                    print(traceback.format_exc(), file=sys.stderr)
-
-                return_grid = True
-            else:
-                grid = image_grid(output_images, p.batch_size)
-
-<<<<<<< HEAD
-            if return_grid:
-                output_images.insert(0, grid)
-
-            save_image(grid, p.outpath, f"grid-{grid_count:04}", seed, prompt, opts.grid_format, info=infotext(), short_filename=not opts.grid_extended_filename)
-=======
-            save_image(grid, p.outpath, f"grid-{grid_count:04}", seed, prompt, opts.grid_format, info=str(infotext()), short_filename=not opts.grid_extended_filename)
->>>>>>> 35ac3a66
-            grid_count += 1
-
-    torch_gc()
-    return Processed(output_images, seed, infotext())
-
-
-class StableDiffusionProcessingTxt2Img(StableDiffusionProcessing):
-    sampler = None
-
-    def init(self):
-        self.sampler = samplers[self.sampler_index].constructor()
-
-    def sample(self, x, conditioning, unconditional_conditioning):
-        samples_ddim = self.sampler.sample(self, x, conditioning, unconditional_conditioning)
-        return samples_ddim
-
-<<<<<<< HEAD
-def txt2img(prompt: str, steps: int, sampler_index: int, use_GFPGAN: bool, prompt_matrix: bool, n_iter: int, batch_size: int, cfg_scale: float, seed: int, height: int, width: int, code: str):
-=======
-
-def txt2img(prompt: str, ddim_steps: int, sampler_index: int, use_GFPGAN: bool, strength_GFPGAN: float, prompt_matrix: bool, n_iter: int, batch_size: int, cfg_scale: float, seed: int, height: int, width: int):
->>>>>>> 35ac3a66
-    outpath = opts.outdir or "outputs/txt2img-samples"
-
-    p = StableDiffusionProcessingTxt2Img(
-        outpath=outpath,
-        prompt=prompt,
-        seed=seed,
-        sampler_index=sampler_index,
-        batch_size=batch_size,
-        n_iter=n_iter,
-        steps=steps,
-        cfg_scale=cfg_scale,
-        width=width,
-        height=height,
-        prompt_matrix=prompt_matrix,
-        use_GFPGAN=use_GFPGAN,
-        strength_GFPGAN=strength_GFPGAN
-    )
-
-    if code != '' and cmd_opts.allow_code:
-        p.do_not_save_grid = True
-        p.do_not_save_samples = True
-
-        display_result_data = [[], -1, ""]
-        def display(imgs, s=display_result_data[1], i=display_result_data[2]):
-            display_result_data[0] = imgs
-            display_result_data[1] = s
-            display_result_data[2] = i
-
-        from types import ModuleType
-        compiled = compile(code, '', 'exec')
-        module = ModuleType("testmodule")
-        module.__dict__.update(globals())
-        module.p = p
-        module.display = display
-        exec(compiled, module.__dict__)
-
-        processed = Processed(*display_result_data)
-    else:
-        processed = process_images(p)
-
-<<<<<<< HEAD
-    return processed.images, processed.seed, plaintext_to_html(processed.info)
-=======
-    return output_images, info.html()
->>>>>>> 35ac3a66
-
-
-class Flagging(gr.FlaggingCallback):
-
-    def setup(self, components, flagging_dir: str):
-        pass
-
-    def flag(self, flag_data, flag_option=None, flag_index=None, username=None):
-        import csv
-
-        os.makedirs("log/images", exist_ok=True)
-
-        # those must match the "txt2img" function
-        prompt, steps, sampler_index, use_gfpgan, prompt_matrix, n_iter, batch_size, cfg_scale, seed, height, width, code, images, seed, comment = flag_data
-
-        filenames = []
-
-        with open("log/log.csv", "a", encoding="utf8", newline='') as file:
-            import time
-            import base64
-
-            at_start = file.tell() == 0
-            writer = csv.writer(file)
-            if at_start:
-                writer.writerow(["prompt", "seed", "width", "height", "cfgs", "steps", "filename"])
-
-            filename_base = str(int(time.time() * 1000))
-            for i, filedata in enumerate(images):
-                filename = "log/images/"+filename_base + ("" if len(images) == 1 else "-"+str(i+1)) + ".png"
-
-                if filedata.startswith("data:image/png;base64,"):
-                    filedata = filedata[len("data:image/png;base64,"):]
-
-                with open(filename, "wb") as imgfile:
-                    imgfile.write(base64.decodebytes(filedata.encode('utf-8')))
-
-                filenames.append(filename)
-
-            writer.writerow([prompt, seed, width, height, cfg_scale, steps, filenames[0]])
-
-        print("Logged:", filenames[0])
-
-<<<<<<< HEAD
-
-txt2img_interface = gr.Interface(
-    wrap_gradio_call(txt2img),
-    inputs=[
-        gr.Textbox(label="Prompt", placeholder="A corgi wearing a top hat as an oil painting.", lines=1),
-        gr.Slider(minimum=1, maximum=150, step=1, label="Sampling Steps", value=20),
-        gr.Radio(label='Sampling method', choices=[x.name for x in samplers], value=samplers[0].name, type="index"),
-        gr.Checkbox(label='Fix faces using GFPGAN', value=False, visible=have_gfpgan),
-        gr.Checkbox(label='Create prompt matrix (separate multiple prompts using |, and get all combinations of them)', value=False),
-        gr.Slider(minimum=1, maximum=cmd_opts.max_batch_count, step=1, label='Batch count (how many batches of images to generate)', value=1),
-        gr.Slider(minimum=1, maximum=8, step=1, label='Batch size (how many images are in a batch; memory-hungry)', value=1),
-        gr.Slider(minimum=1.0, maximum=15.0, step=0.5, label='Classifier Free Guidance Scale (how strongly the image should follow the prompt)', value=7.5),
-        gr.Number(label='Seed', value=-1),
-        gr.Slider(minimum=64, maximum=2048, step=64, label="Height", value=512),
-        gr.Slider(minimum=64, maximum=2048, step=64, label="Width", value=512),
-        gr.Textbox(label="Python script", visible=cmd_opts.allow_code, lines=1)
-    ],
-    outputs=[
-        gr.Gallery(label="Images"),
-        gr.Number(label='Seed'),
-        gr.HTML(),
-    ],
-    title="Stable Diffusion Text-to-Image",
-    flagging_callback=Flagging()
-)
-
-def fill(image, mask):
-    image_mod = Image.new('RGBA', (image.width, image.height))
-
-    image_masked = Image.new('RGBa', (image.width, image.height))
-    image_masked.paste(image.convert("RGBA").convert("RGBa"), mask=ImageOps.invert(mask.convert('L')))
-
-    image_masked = image_masked.convert('RGBa')
-
-    for radius, repeats in [(64, 1), (16, 2), (4, 4), (2, 2), (0, 1)]:
-        blurred = image_masked.filter(ImageFilter.GaussianBlur(radius)).convert('RGBA')
-        for _ in range(repeats):
-            image_mod.alpha_composite(blurred)
-
-    return image_mod.convert("RGB")
-
-
-=======
->>>>>>> 35ac3a66
-class StableDiffusionProcessingImg2Img(StableDiffusionProcessing):
-    sampler = None
-
-    def __init__(self, init_images=None, resize_mode=0, denoising_strength=0.75, mask=None, mask_blur=4, inpainting_fill=0, **kwargs):
-        super().__init__(**kwargs)
-
-        self.init_images = init_images
-        self.resize_mode: int = resize_mode
-        self.denoising_strength: float = denoising_strength
-        self.init_latent = None
-        self.original_mask = mask
-        self.mask_blur = mask_blur
-        self.inpainting_fill = inpainting_fill
-        self.mask = None
-        self.nmask = None
-
-    def init(self):
-        self.sampler = samplers_for_img2img[self.sampler_index].constructor()
-
-        if self.original_mask is not None:
-            self.original_mask = resize_image(self.resize_mode, self.original_mask, self.width, self.height)
-            self.overlay_images = []
-
-        imgs = []
-
-        if not self.init_images or None in self.init_images:
-            raise Exception('No input image provided for Image-to-Image')
-
-        for img in self.init_images:
-            image = img.convert("RGB")
-            image = resize_image(self.resize_mode, image, self.width, self.height)
-
-            if self.original_mask is not None:
-                if self.inpainting_fill != 1:
-                    image = fill(image, self.original_mask)
-
-                image_masked = Image.new('RGBa', (image.width, image.height))
-                image_masked.paste(image.convert("RGBA").convert("RGBa"), mask=ImageOps.invert(self.original_mask.convert('L')))
-
-                self.overlay_images.append(image_masked.convert('RGBA'))
-
-            image = np.array(image).astype(np.float32) / 255.0
-            image = np.moveaxis(image, 2, 0)
-
-            imgs.append(image)
-
-        if len(imgs) == 1:
-            batch_images = np.expand_dims(imgs[0], axis=0).repeat(self.batch_size, axis=0)
-            if self.overlay_images is not None:
-                self.overlay_images = self.overlay_images * self.batch_size
-        elif len(imgs) <= self.batch_size:
-            self.batch_size = len(imgs)
-            batch_images = np.array(imgs)
-        else:
-            raise RuntimeError(f"bad number of images passed: {len(imgs)}; expecting {self.batch_size} or less")
-
-        image = torch.from_numpy(batch_images)
-        image = 2. * image - 1.
-        image = image.to(device)
-
-        self.init_latent = sd_model.get_first_stage_encoding(sd_model.encode_first_stage(image))
-
-        if self.original_mask is not None:
-            if self.mask_blur > 0:
-                self.original_mask = self.original_mask.filter(ImageFilter.GaussianBlur(self.mask_blur)).convert('L')
-
-            latmask = self.original_mask.convert('RGB').resize((self.init_latent.shape[3], self.init_latent.shape[2]))
-            latmask = np.moveaxis(np.array(latmask, dtype=np.float), 2, 0) / 255
-            latmask = latmask[0]
-            latmask = np.tile(latmask[None], (4, 1, 1))
-
-            self.mask = torch.asarray(1.0 - latmask).to(device).type(sd_model.dtype)
-            self.nmask = torch.asarray(latmask).to(device).type(sd_model.dtype)
-
-
-
-    def sample(self, x, conditioning, unconditional_conditioning):
-        t_enc = int(min(self.denoising_strength, 0.999) * self.steps)
-
-        sigmas = self.sampler.model_wrap.get_sigmas(self.steps)
-        noise = x * sigmas[self.steps - t_enc - 1]
-        xi = self.init_latent + noise
-
-        if self.mask is not None:
-            if self.inpainting_fill == 2:
-                xi = xi * self.mask + noise * self.nmask
-            elif self.inpainting_fill == 3:
-                xi = xi * self.mask
-
-        sigma_sched = sigmas[self.steps - t_enc - 1:]
-
-        def mask_cb(v):
-            v["denoised"][:] = v["denoised"][:] * self.nmask + self.init_latent * self.mask
-
-        samples_ddim = self.sampler.func(self.sampler.model_wrap_cfg, xi, sigma_sched, extra_args={'cond': conditioning, 'uncond': unconditional_conditioning, 'cond_scale': self.cfg_scale}, disable=False, callback=mask_cb if self.mask is not None else None)
-
-        if self.mask is not None:
-            samples_ddim = samples_ddim * self.nmask + self.init_latent * self.mask
-
-        return samples_ddim
-
-
-<<<<<<< HEAD
-def img2img(prompt: str, init_img, init_img_with_mask, ddim_steps: int, sampler_index: int, mask_blur: int, inpainting_fill: int, use_GFPGAN: bool, prompt_matrix, loopback: bool, sd_upscale: bool, n_iter: int, batch_size: int, cfg_scale: float, denoising_strength: float, seed: int, height: int, width: int, resize_mode: int):
-=======
-def img2img(prompt: str, init_img, ddim_steps: int, sampler_index: int, use_GFPGAN: bool, strength_GFPGAN: float, prompt_matrix, loopback: bool, sd_upscale: bool, n_iter: int, batch_size: int, cfg_scale: float, denoising_strength: float, seed: int, height: int, width: int, resize_mode: int):
->>>>>>> 35ac3a66
-    outpath = opts.outdir or "outputs/img2img-samples"
-
-    if init_img_with_mask is not None:
-        image = init_img_with_mask['image']
-        mask = init_img_with_mask['mask']
-    else:
-        image = init_img
-        mask = None
-
-    assert 0. <= denoising_strength <= 1., 'can only work with strength in [0.0, 1.0]'
-
-    p = StableDiffusionProcessingImg2Img(
-        outpath=outpath,
-        prompt=prompt,
-        seed=seed,
-        sampler_index=sampler_index,
-        batch_size=batch_size,
-        n_iter=n_iter,
-        steps=ddim_steps,
-        cfg_scale=cfg_scale,
-        width=width,
-        height=height,
-        prompt_matrix=prompt_matrix,
-        use_GFPGAN=use_GFPGAN,
-<<<<<<< HEAD
-        init_images=[image],
-        mask=mask,
-        mask_blur=mask_blur,
-        inpainting_fill=inpainting_fill,
-=======
-        strength_GFPGAN=strength_GFPGAN,
-        init_images=[init_img],
->>>>>>> 35ac3a66
-        resize_mode=resize_mode,
-        denoising_strength=denoising_strength,
-        extra_generation_params={"DNS": denoising_strength}
-    )
-
-    if loopback:
-        output_images, info = None, None
-        history = []
-        initial_seed = None
-        initial_info = None
-
-        for i in range(n_iter):
-            p.n_iter = 1
-            p.batch_size = 1
-            p.do_not_save_grid = True
-
-            processed = process_images(p)
-
-            if initial_seed is None:
-                initial_seed = processed.seed
-                initial_info = processed.info
-
-            p.init_img = processed.images[0]
-            p.seed = processed.seed + 1
-            p.denoising_strength = max(p.denoising_strength * 0.95, 0.1)
-            history.append(processed.images[0])
-
-        grid_count = len(os.listdir(outpath)) - 1
-        grid = image_grid(history, batch_size, rows=1)
-
-        save_image(grid, outpath, f"grid-{grid_count:04}", initial_seed, prompt, opts.grid_format, info=str(info), short_filename=not opts.grid_extended_filename)
-
-        processed = Processed(history, initial_seed, initial_info)
-
-    elif sd_upscale:
-        initial_seed = None
-        initial_info = None
-
-        upscaler = sd_upscalers[opts.sd_upscale_upscaler_index]
-        img = upscaler(init_img)
-
-        torch_gc()
-
-        grid = split_grid(img, tile_w=width, tile_h=height, overlap=opts.sd_upscale_overlap)
-
-        p.n_iter = 1
-        p.do_not_save_grid = True
-        p.do_not_save_samples = True
-
-        work = []
-        work_results = []
-
-        for y, h, row in grid.tiles:
-            for tiledata in row:
-                work.append(tiledata[2])
-
-        batch_count = math.ceil(len(work) / p.batch_size)
-        print(f"SD upscaling will process a total of {len(work)} images tiled as {len(grid.tiles[0][2])}x{len(grid.tiles)} in a total of {batch_count} batches.")
-
-        for i in range(batch_count):
-            p.init_images = work[i*p.batch_size:(i+1)*p.batch_size]
-
-            processed = process_images(p)
-
-            if initial_seed is None:
-                initial_seed = processed.seed
-                initial_info = processed.info
-
-            p.seed = processed.seed + 1
-            work_results += processed.images
-
-        image_index = 0
-        for y, h, row in grid.tiles:
-            for tiledata in row:
-                tiledata[2] = work_results[image_index]
-                image_index += 1
-
-        combined_image = combine_grid(grid)
-
-        grid_count = len(os.listdir(outpath)) - 1
-        save_image(combined_image, outpath, f"grid-{grid_count:04}", initial_seed, prompt, opts.grid_format, info=str(initial_info), short_filename=not opts.grid_extended_filename)
-
-        processed = Processed([combined_image], initial_seed, initial_info)
-
-    else:
-        processed = process_images(p)
-
-<<<<<<< HEAD
-    return processed.images, processed.seed, plaintext_to_html(processed.info)
-
-
-sample_img2img = "assets/stable-samples/img2img/sketch-mountains-input.jpg"
-sample_img2img = sample_img2img if os.path.exists(sample_img2img) else None
-
-img2img_interface = gr.Interface(
-    wrap_gradio_call(img2img),
-    inputs=[
-        gr.Textbox(placeholder="A fantasy landscape, trending on artstation.", lines=1),
-        gr.Image(label="Image for img2img", source="upload", interactive=True, type="pil"),
-        gr.Image(label="Image for inpainting with mask", source="upload", interactive=True, type="pil", tool="sketch"),
-        gr.Slider(minimum=1, maximum=150, step=1, label="Sampling Steps", value=20),
-        gr.Radio(label='Sampling method', choices=[x.name for x in samplers_for_img2img], value=samplers_for_img2img[0].name, type="index"),
-        gr.Slider(label='Inpainting: mask blur', minimum=0, maximum=64, step=1, value=4),
-        gr.Radio(label='Inpainting: masked content', choices=['fill', 'original', 'latent noise', 'latent nothing'], value='fill', type="index"),
-        gr.Checkbox(label='Fix faces using GFPGAN', value=False, visible=have_gfpgan),
-        gr.Checkbox(label='Create prompt matrix (separate multiple prompts using |, and get all combinations of them)', value=False),
-        gr.Checkbox(label='Loopback (use images from previous batch when creating next batch)', value=False),
-        gr.Checkbox(label='Stable Diffusion upscale', value=False),
-        gr.Slider(minimum=1, maximum=cmd_opts.max_batch_count, step=1, label='Batch count (how many batches of images to generate)', value=1),
-        gr.Slider(minimum=1, maximum=8, step=1, label='Batch size (how many images are in a batch; memory-hungry)', value=1),
-        gr.Slider(minimum=1.0, maximum=15.0, step=0.5, label='Classifier Free Guidance Scale (how strongly the image should follow the prompt)', value=7.0),
-        gr.Slider(minimum=0.0, maximum=1.0, step=0.01, label='Denoising Strength', value=0.75),
-        gr.Number(label='Seed', value=-1),
-        gr.Slider(minimum=64, maximum=2048, step=64, label="Height", value=512),
-        gr.Slider(minimum=64, maximum=2048, step=64, label="Width", value=512),
-        gr.Radio(label="Resize mode", choices=["Just resize", "Crop and resize", "Resize and fill"], type="index", value="Just resize")
-    ],
-    outputs=[
-        gr.Gallery(),
-        gr.Number(label='Seed'),
-        gr.HTML(),
-    ],
-    allow_flagging="never",
-)
-
-=======
-    return output_images, info.html()
->>>>>>> 35ac3a66
-
-def upscale_with_realesrgan(image, RealESRGAN_upscaling, RealESRGAN_model_index):
-    info = realesrgan_models[RealESRGAN_model_index]
-
-    model = info.model()
-    upsampler = RealESRGANer(
-        scale=info.netscale,
-        model_path=info.location,
-        model=model,
-        half=True
-    )
-
-    upsampled = upsampler.enhance(np.array(image), outscale=RealESRGAN_upscaling)[0]
-
-    image = Image.fromarray(upsampled)
-    return image
-
-
-def run_extras(image, GFPGAN_strength, RealESRGAN_upscaling, RealESRGAN_model_index):
-    torch_gc()
-
-    if not image:
-        raise Exception('No input image provided for Post-Processing')
-
-    image = image.convert("RGB")
-
-    outpath = opts.outdir or "outputs/extras-samples"
-
-<<<<<<< HEAD
-    if have_gfpgan is not None and GFPGAN_strength > 0:
-        gfpgan_model = gfpgan()
-        cropped_faces, restored_faces, restored_img = gfpgan_model.enhance(np.array(image, dtype=np.uint8), has_aligned=False, only_center_face=False, paste_back=True)
-        res = Image.fromarray(restored_img)
-=======
-    if GFPGAN is not None and GFPGAN_strength > 0:
-        img_data_bgr = np.array(image, dtype=np.uint8)[:,:,::-1]
-        cropped_faces, restored_faces, restored_img = GFPGAN.enhance(img_data_bgr, has_aligned=False, only_center_face=False, paste_back=True)
-        img_data_rgb = restored_img[:,:,::-1]
-        res = Image.fromarray(img_data_rgb)
->>>>>>> 35ac3a66
-
-        if GFPGAN_strength < 1.0:
-            res = Image.blend(image, res, GFPGAN_strength)
-
-        image = res
-
-    if have_realesrgan and RealESRGAN_upscaling != 1.0:
-        image = upscale_with_realesrgan(image, RealESRGAN_upscaling, RealESRGAN_model_index)
-
-    base_count = len(os.listdir(outpath))
-    save_image(image, outpath, f"{base_count:05}", None, '', opts.samples_format, short_filename=True)
-
-<<<<<<< HEAD
-    return image, 0, ''
-
-
-extras_interface = gr.Interface(
-    wrap_gradio_call(run_extras),
-    inputs=[
-        gr.Image(label="Source", source="upload", interactive=True, type="pil"),
-        gr.Slider(minimum=0.0, maximum=1.0, step=0.001, label="GFPGAN strength", value=1, interactive=have_gfpgan),
-        gr.Slider(minimum=1.0, maximum=4.0, step=0.05, label="Real-ESRGAN upscaling", value=2, interactive=have_realesrgan),
-        gr.Radio(label='Real-ESRGAN model', choices=[x.name for x in realesrgan_models], value=realesrgan_models[0].name, type="index", interactive=have_realesrgan),
-    ],
-    outputs=[
-        gr.Image(label="Result"),
-        gr.Number(label='Seed', visible=False),
-        gr.HTML(),
-    ],
-    allow_flagging="never",
-)
-=======
-    return [image], 0, ''
->>>>>>> 35ac3a66
-
-
-def run_pnginfo(image):
-    info = ''
-    for key, text in image.info.items():
-        info += f"""
-<div>
-<p><b>{plaintext_to_html(str(key))}</b></p>
-<p>{plaintext_to_html(str(text))}</p>
-</div>
-""".strip()+"\n"
-
-    if len(info) == 0:
-        message = "Nothing found in the image."
-        info = f"<div><p>{message}<p></div>"
-
-    return [info]
-
-
-pnginfo_interface = gr.Interface(
-    wrap_gradio_call(run_pnginfo),
-    inputs=[
-        gr.Image(label="Source", source="upload", interactive=True, type="pil"),
-    ],
-    outputs=[
-        gr.HTML(),
-    ],
-    allow_flagging="never",
-)
-
-
-opts = Options()
-if os.path.exists(config_filename):
-    opts.load(config_filename)
-
-
-def run_settings(*args):
-    for key, value in zip(opts.data_labels.keys(), args):
-        opts.data[key] = value
-
-    opts.save(config_filename)
-    
-    return plaintext_to_html(f'Settings saved @ {datetime.now().strftime("%I:%M:%S")}')
-
-
-def create_setting_component(key):
-    def fun():
-        return opts.data[key] if key in opts.data else opts.data_labels[key].default
-
-    info = opts.data_labels[key]
-    t = type(info.default)
-
-    if info.component is not None:
-        item = info.component(label=info.label, value=fun, **(info.component_args or {}))
-    elif t == str:
-        item = gr.Textbox(label=info.label, value=fun, lines=1)
-    elif t == int:
-        item = gr.Number(label=info.label, value=fun)
-    elif t == bool:
-        item = gr.Checkbox(label=info.label, value=fun)
-    else:
-        raise Exception(f'bad options item type: {str(t)} for key {key}')
-
-    return item
-
-<<<<<<< HEAD
-
-settings_interface = gr.Interface(
-    run_settings,
-    inputs=[create_setting_component(key) for key in opts.data_labels.keys()],
-    outputs=[
-        gr.Textbox(label='Result'),
-        gr.HTML(),
-    ],
-    title=None,
-    description=None,
-    allow_flagging="never",
-)
-
-interfaces = [
-    (txt2img_interface, "txt2img"),
-    (img2img_interface, "img2img"),
-    (extras_interface, "Extras"),
-    (pnginfo_interface, "PNG Info"),
-    (settings_interface, "Settings"),
-]
-
-=======
->>>>>>> 35ac3a66
-sd_config = OmegaConf.load(cmd_opts.config)
-sd_model = load_model_from_config(sd_config, cmd_opts.ckpt)
-sd_model = (sd_model if cmd_opts.no_half else sd_model.half())
-
-if not cmd_opts.lowvram:
-    sd_model = sd_model.to(device)
-
-else:
-    setup_for_low_vram(sd_model)
-
-model_hijack = StableDiffusionModelHijack()
-model_hijack.hijack(sd_model)
-
-def do_generate(
-    mode: str,
-    prompt: str,
-    cfg: float,
-    denoise: float,
-    sampler_index: str,
-    sampler_steps: int,
-    batch_count: int,
-    batch_size: int,
-    input_img,
-    resize_mode,
-    image_height: int,
-    image_width: int,
-    use_input_seed: bool,
-    input_seed: int,
-    facefix: bool,
-    facefix_strength: float,
-    prompt_matrix: bool,
-    loopback: bool,
-    upscale: bool):
-    
-    if mode == 'Text-to-Image':
-        return txt2img(
-            prompt=prompt,
-            ddim_steps=sampler_steps,
-            sampler_index=sampler_index,
-            use_GFPGAN=facefix,
-            strength_GFPGAN=facefix_strength,
-            prompt_matrix=prompt_matrix,
-            n_iter=batch_count,
-            batch_size=batch_size,
-            cfg_scale=cfg,
-            seed=input_seed if use_input_seed else -1,
-            height=image_height,
-            width=image_width
-        )
-    elif mode == 'Image-to-Image':
-        return img2img(
-            prompt=prompt,
-            init_img=input_img,
-            ddim_steps=sampler_steps,
-            sampler_index=sampler_index,
-            use_GFPGAN=facefix,
-            strength_GFPGAN=facefix_strength,
-            prompt_matrix=prompt_matrix,
-            loopback=loopback,
-            sd_upscale=upscale,
-            n_iter=batch_count,
-            batch_size=batch_size,
-            cfg_scale=cfg,
-            denoising_strength=denoise,
-            seed=input_seed if use_input_seed else -1,
-            height=image_height,
-            width=image_width,
-            resize_mode=resize_mode
-        )
-    elif mode == 'Post-Processing':
-        return run_extras(
-            image=input_img,
-            GFPGAN_strength=facefix_strength,
-            RealESRGAN_upscaling=1.0,
-            RealESRGAN_model_index=0
-        )
-
-    raise Exception('Invalid mode selected')
-
-css_hide_progressbar = \
-"""
-.wrap .m-12 svg { display:none!important; }
-.wrap .m-12::before { content:"Loading..." }
-.progress-bar { display:none!important; }
-.meta-text { display:none!important; }
-"""
-
-main_css = \
-"""
-.output-html p { margin: 0 0.5em; }
-.performance, .params-info, .comments-info { font-size: 0.85em; color: #666; }
-"""
-
-# [data-testid="image"] {min-height: 512px !important}
-# #generate{width: 100%;}
-custom_css = \
-"""
-/* hide scrollbars, better scaling for gallery, small padding for main image */
-::-webkit-scrollbar { display: none }
-#output_gallery {
-    min-height: 50vh !important;
-    scrollbar-width: none;
-}
-
-#output_gallery > div > img {
-    padding-top: 0.5rem;
-    padding-right: 0.5rem;
-    padding-left: 0.5rem;
-}
-
-/* remove excess padding around prompt textbox, increase font size */
-#prompt_row input { font-size: 16px }
-#prompt_input {
-    padding-top: 0.25rem !important;
-    padding-bottom: 0rem !important;
-    padding-left: 0rem !important;
-    padding-right: 0rem !important;
-    border-style: none !important;
-}
-
-/* remove excess padding from mode dropdown, change appear to a button */
-#sd_mode {
-    padding-top: 0 !important;
-    padding-bottom: 0 !important;
-    padding-left: 0 !important;
-    padding-right: 0 !important;
-    border-style: none !important;
-}
-
-#sd_mode > label > select {
-    font-weight: 600;
-    min-height: 42px;
-    max-height: 42px;
-    text-align: center;
-    font-size: 1rem;
-    appearance: none;
-    background-image: linear-gradient(90deg, #4b5563, #374151);
-    -webkit-appearance: none;
-    background-position: left;
-    background-size: contain;
-    padding-right: 0;
-    border-color: rgb(75 85 99 / var(--tw-border-opacity));
-}
-
-/* custom column scaling (odd = right/left, even = center) */
-#body>.col:nth-child(odd) {
-    max-width: 450px;
-    min-width: 300px;
-}
-#body>.col:nth-child(even) {
-    width:250%;
-}
-
-/* better overall scaling + limits */
-.container {
-    max-width: min(1600px, 95%);
-}
-
-/* hide increment/decrement buttons on number inputs */
-input[type="number"]::-webkit-outer-spin-button,
-input[type="number"]::-webkit-inner-spin-button {
-    -webkit-appearance: none;
-    margin: 0;
-}
-input[type="number"] {
-    -moz-appearance: textfield;
-}
-"""
-
-full_css = main_css + css_hide_progressbar + custom_css
-
-with gr.Blocks(css=full_css, analytics_enabled=False, title='Stable Diffusion WebUI') as demo:
-    with gr.Tabs(elem_id='tabs'):
-        with gr.TabItem('Stable Diffusion', id='sd_tab'):
-            with gr.Row(elem_id='prompt_row'):
-                sd_prompt = gr.Textbox(elem_id='prompt_input', placeholder='A corgi wearing a top hat as an oil painting.', lines=1, max_lines=1, show_label=False)
-
-            with gr.Row(elem_id='body').style(equal_height=False):
-                # Left Column
-                with gr.Column():
-                    sd_mode = \
-                        gr.Dropdown(show_label=False, value='Text-to-Image', choices=['Text-to-Image', 'Image-to-Image', 'Post-Processing'], elem_id='sd_mode')
-
-                    with gr.Row():
-                        sd_image_height = \
-                            gr.Number(label="Image height", value=512, precision=0, elem_id='img_height')
-                        sd_image_width = \
-                            gr.Number(label="Image width", value=512, precision=0, elem_id='img_width')
-
-                    with gr.Row():
-                        sd_batch_count = \
-                            gr.Number(label='Batch count', precision=0, value=1)
-                        sd_batch_size = \
-                            gr.Number(label='Images per batch', precision=0, value=1)
-
-                    with gr.Group():
-                        sd_input_image = \
-                            gr.Image(label='Input Image', source="upload", interactive=True, type="pil", show_label=True, visible=False)
-                        sd_resize_mode = \
-                            gr.Dropdown(label="Resize mode", choices=["Stretch", "Scale and crop", "Scale and fill"], type="index", value="Stretch", visible=False)
-
-                # Center Column
-                with gr.Column():
-                    sd_output_image = \
-                        gr.Gallery(show_label=False, elem_id='output_gallery').style(grid=3)
-                    sd_output_html = \
-                        gr.HTML()
-
-                # Right Column
-                with gr.Column():
-                    sd_generate = \
-                        gr.Button('Generate', variant='primary').style(full_width=True)
-
-                    with gr.Row():
-                        sd_sampling_method = \
-                            gr.Dropdown(label='Sampling method', choices=[x.name for x in samplers], value=samplers[0].name, type="index")
-                        sd_sampling_steps = \
-                            gr.Slider(label="Sampling steps", value=30, minimum=5, maximum=100, step=5)
-
-                    with gr.Group():
-                        sd_cfg = \
-                            gr.Slider(label='Prompt similarity (CFG)', value=8.0, minimum=1.0, maximum=15.0, step=0.5)
-                        sd_denoise = \
-                            gr.Slider(label='Denoising strength (DNS)', value=0.75, minimum=0.0, maximum=1.0, step=0.01, visible=False)
-
-                    sd_facefix = \
-                        gr.Checkbox(label='GFPGAN', value=False, visible=GFPGAN is not None)
-                    sd_facefix_strength = \
-                        gr.Slider(minimum=0.0, maximum=1.0, step=0.1, label="Strength", value=1, interactive=GFPGAN is not None, visible=False)
-
-                    sd_use_input_seed = \
-                        gr.Checkbox(label='Custom seed')
-                    sd_input_seed = \
-                        gr.Number(value=-1, visible=False, show_label=False)
-
-                    # TODO: Change to 'Enable syntactic prompts'
-                    sd_matrix = \
-                        gr.Checkbox(label='Create prompt matrix', value=False)
-
-                    sd_loopback = \
-                        gr.Checkbox(label='Output loopback', value=False, visible=False)
-                    sd_upscale = \
-                        gr.Checkbox(label='Super resolution upscale', value=False, visible=False)
-
-        with gr.TabItem('Settings', id='settings_tab'):
-            # TODO: Add HTML output to indicate settings saved
-            sd_settings = [create_setting_component(key) for key in opts.data_labels.keys()]
-            sd_save_settings = \
-                gr.Button('Save')
-            sd_confirm_settings = \
-                gr.HTML()
-
-    def mode_change(mode: str, facefix: bool, custom_seed: bool):
-        is_img2img = (mode == 'Image-to-Image')
-        is_txt2img = (mode == 'Text-to-Image')
-        is_pp = (mode == 'Post-Processing')
-
-        return {
-            sd_cfg: gr.update(visible=is_img2img or is_txt2img),
-            sd_denoise: gr.update(visible=is_img2img),
-            sd_sampling_method: gr.update(visible=is_img2img or is_txt2img),
-            sd_sampling_steps: gr.update(visible=is_img2img or is_txt2img),
-            sd_batch_count: gr.update(visible=is_img2img or is_txt2img),
-            sd_batch_size: gr.update(visible=is_img2img or is_txt2img),
-            sd_input_image: gr.update(visible=is_img2img or is_pp),
-            sd_resize_mode: gr.update(visible=is_img2img),
-            sd_image_height: gr.update(visible=is_img2img or is_txt2img),
-            sd_image_width: gr.update(visible=is_img2img or is_txt2img),
-            sd_use_input_seed: gr.update(visible=is_img2img or is_txt2img),
-            # TODO: can we handle this by updating use_input_seed and having its callback handle it?
-            sd_input_seed: gr.update(visible=(is_img2img or is_txt2img) and custom_seed),
-            sd_facefix: gr.update(visible=True),
-            # TODO: see above, but for facefix
-            sd_facefix_strength: gr.update(visible=facefix),
-            sd_matrix: gr.update(visible=is_img2img or is_txt2img),
-            sd_loopback: gr.update(visible=is_img2img),
-            sd_upscale: gr.update(visible=is_img2img)
-        }
-
-    sd_mode.change(
-        fn=mode_change,
-        inputs=[
-            sd_mode,
-            sd_facefix,
-            sd_use_input_seed
-        ],
-        outputs=[
-            sd_cfg,
-            sd_denoise,
-            sd_sampling_method,
-            sd_sampling_steps,
-            sd_batch_count,
-            sd_batch_size,
-            sd_input_image,
-            sd_resize_mode,
-            sd_image_height,
-            sd_image_width,
-            sd_use_input_seed,
-            sd_input_seed,
-            sd_facefix,
-            sd_facefix_strength,
-            sd_matrix,
-            sd_loopback,
-            sd_upscale
-        ]
-    )
-
-    do_generate_args = dict(
-        fn=wrap_gradio_call(do_generate),
-        inputs=[
-            sd_mode,
-            sd_prompt,
-            sd_cfg,
-            sd_denoise,
-            sd_sampling_method,
-            sd_sampling_steps,
-            sd_batch_count,
-            sd_batch_size,
-            sd_input_image,
-            sd_resize_mode,
-            sd_image_height,
-            sd_image_width,
-            sd_use_input_seed,
-            sd_input_seed,
-            sd_facefix,
-            sd_facefix_strength,
-            sd_matrix,
-            sd_loopback,
-            sd_upscale
-        ],
-        outputs=[
-            sd_output_image,
-            sd_output_html
-        ]
-    )
-
-    sd_prompt.submit(**do_generate_args)
-    sd_generate.click(**do_generate_args)
-
-    sd_use_input_seed.change(
-        lambda checked : gr.update(visible=checked),
-        inputs=sd_use_input_seed,
-        outputs=sd_input_seed
-    )
-
-    sd_image_height.submit(
-        lambda value : 64 * ((value + 63) // 64) if value > 0 else 512,
-        inputs=sd_image_height,
-        outputs=sd_image_height
-    )
-
-    sd_image_width.submit(
-        lambda value : 64 * ((value + 63) // 64) if value > 0 else 512,
-        inputs=sd_image_width,
-        outputs=sd_image_width
-    )
-
-    sd_batch_count.submit(
-        lambda value : value if value > 0 else 1,
-        inputs=sd_batch_count,
-        outputs=sd_batch_count
-    )
-
-    sd_batch_size.submit(
-        lambda value : value if value > 0 else 1,
-        inputs=sd_batch_size,
-        outputs=sd_batch_size
-    )
-
-    sd_facefix.change(
-        lambda checked : gr.update(visible=checked),
-        inputs=sd_facefix,
-        outputs=sd_facefix_strength
-    )
-
-    sd_save_settings.click(
-        fn=run_settings,
-        inputs=sd_settings,
-        outputs=sd_confirm_settings
-    )
-
-demo.queue(concurrency_count=1)
-demo.launch()
+import argparse
+import os
+import sys
+from collections import namedtuple
+from contextlib import nullcontext
+
+import torch
+import torch.nn as nn
+import numpy as np
+import gradio as gr
+from omegaconf import OmegaConf
+from PIL import Image, ImageFont, ImageDraw, PngImagePlugin, ImageFilter, ImageOps
+from torch import autocast
+import mimetypes
+import random
+import math
+import html
+import time
+import json
+import traceback
+from datetime import datetime
+
+import k_diffusion.sampling
+from ldm.util import instantiate_from_config
+from ldm.models.diffusion.ddim import DDIMSampler
+from ldm.models.diffusion.plms import PLMSSampler
+
+try:
+    # this silences the annoying "Some weights of the model checkpoint were not used when initializing..." message at start.
+
+    from transformers import logging
+
+    logging.set_verbosity_error()
+except Exception:
+    pass
+
+# this is a fix for Windows users. Without it, javascript files will be served with text/html content-type and the bowser will not show any UI
+mimetypes.init()
+mimetypes.add_type('application/javascript', '.js')
+
+# some of those options should not be changed at all because they would break the model, so I removed them from options.
+opt_C = 4
+opt_f = 8
+
+LANCZOS = (Image.Resampling.LANCZOS if hasattr(Image, 'Resampling') else Image.LANCZOS)
+invalid_filename_chars = '<>:"/\\|?*\n'
+config_filename = "config.json"
+
+parser = argparse.ArgumentParser()
+parser.add_argument("--config", type=str, default="configs/stable-diffusion/v1-inference.yaml", help="path to config which constructs model", )
+parser.add_argument("--ckpt", type=str, default="models/ldm/stable-diffusion-v1/model.ckpt", help="path to checkpoint of model", )
+parser.add_argument("--gfpgan-dir", type=str, help="GFPGAN directory", default=('./src/gfpgan' if os.path.exists('./src/gfpgan') else './GFPGAN'))
+parser.add_argument("--no-half", action='store_true', help="do not switch the model to 16-bit floats")
+parser.add_argument("--no-progressbar-hiding", action='store_true', help="do not hide progressbar in gradio UI (we hide it because it slows down ML if you have hardware accleration in browser)")
+parser.add_argument("--max-batch-count", type=int, default=16, help="maximum batch count value for the UI")
+parser.add_argument("--embeddings-dir", type=str, default='embeddings', help="embeddings dirtectory for textual inversion (default: embeddings)")
+parser.add_argument("--allow-code", action='store_true', help="allow custom script execution from webui")
+parser.add_argument("--lowvram", action='store_true', help="enamble stable diffusion model optimizations for low vram")
+parser.add_argument("--precision", type=str, help="evaluate at this precision", choices=["full", "autocast"], default="autocast")
+
+cmd_opts = parser.parse_args()
+
+cpu = torch.device("cpu")
+gpu = torch.device("cuda")
+device = gpu if torch.cuda.is_available() else cpu
+
+css_hide_progressbar = """
+.wrap .m-12 svg { display:none!important; }
+.wrap .m-12::before { content:"Loading..." }
+.progress-bar { display:none!important; }
+.meta-text { display:none!important; }
+"""
+
+SamplerData = namedtuple('SamplerData', ['name', 'constructor'])
+samplers = [
+    *[SamplerData(x[0], lambda funcname=x[1]: KDiffusionSampler(funcname)) for x in [
+        ('Euler', 'sample_euler'),
+        ('Euler ancestral', 'sample_euler_ancestral'),
+        ('LMS', 'sample_lms'),
+        ('Heun', 'sample_heun'),
+        ('DPM 2', 'sample_dpm_2'),
+        ('DPM 2 Ancestral', 'sample_dpm_2_ancestral'),
+    ] if hasattr(k_diffusion.sampling, x[1])],
+    SamplerData('DDIM', lambda: VanillaStableDiffusionSampler(DDIMSampler)),
+    SamplerData('PLMS', lambda: VanillaStableDiffusionSampler(PLMSSampler)),
+]
+samplers_for_img2img = [x for x in samplers if x.name != 'DDIM' and x.name != 'PLMS']
+
+RealesrganModelInfo = namedtuple("RealesrganModelInfo", ["name", "location", "model", "netscale"])
+
+try:
+    from basicsr.archs.rrdbnet_arch import RRDBNet
+    from realesrgan import RealESRGANer
+    from realesrgan.archs.srvgg_arch import SRVGGNetCompact
+
+    realesrgan_models = [
+        RealesrganModelInfo(
+            name="Real-ESRGAN 4x plus",
+            location="https://github.com/xinntao/Real-ESRGAN/releases/download/v0.1.0/RealESRGAN_x4plus.pth",
+            netscale=4, model=lambda: RRDBNet(num_in_ch=3, num_out_ch=3, num_feat=64, num_block=23, num_grow_ch=32, scale=4)
+        ),
+        RealesrganModelInfo(
+            name="Real-ESRGAN 4x plus anime 6B",
+            location="https://github.com/xinntao/Real-ESRGAN/releases/download/v0.2.2.4/RealESRGAN_x4plus_anime_6B.pth",
+            netscale=4, model=lambda: RRDBNet(num_in_ch=3, num_out_ch=3, num_feat=64, num_block=6, num_grow_ch=32, scale=4)
+        ),
+        RealesrganModelInfo(
+            name="Real-ESRGAN 2x plus",
+            location="https://github.com/xinntao/Real-ESRGAN/releases/download/v0.2.1/RealESRGAN_x2plus.pth",
+            netscale=2, model=lambda: RRDBNet(num_in_ch=3, num_out_ch=3, num_feat=64, num_block=23, num_grow_ch=32, scale=2)
+        ),
+    ]
+    have_realesrgan = True
+except Exception:
+    print("Error importing Real-ESRGAN:", file=sys.stderr)
+    print(traceback.format_exc(), file=sys.stderr)
+
+    realesrgan_models = [RealesrganModelInfo('None', '', 0, None)]
+    have_realesrgan = False
+
+sd_upscalers = {
+    "RealESRGAN": lambda img: upscale_with_realesrgan(img, 2, 0),
+    "Lanczos": lambda img: img.resize((img.width * 2, img.height * 2), resample=LANCZOS),
+    "None": lambda img: img
+}
+
+have_gfpgan = False
+if os.path.exists(cmd_opts.gfpgan_dir):
+    try:
+        sys.path.append(os.path.abspath(cmd_opts.gfpgan_dir))
+        from gfpgan import GFPGANer
+
+        have_gfpgan = True
+    except:
+        print("Error importing GFPGAN:", file=sys.stderr)
+        print(traceback.format_exc(), file=sys.stderr)
+
+
+def gfpgan():
+    model_name = 'GFPGANv1.3'
+    model_path = os.path.join(cmd_opts.gfpgan_dir, 'experiments/pretrained_models', model_name + '.pth')
+    if not os.path.isfile(model_path):
+        raise Exception("GFPGAN model not found at path " + model_path)
+
+    return GFPGANer(model_path=model_path, upscale=1, arch='clean', channel_multiplier=2, bg_upsampler=None)
+
+
+class Options:
+    class OptionInfo:
+        def __init__(self, default=None, label="", component=None, component_args=None):
+            self.default = default
+            self.label = label
+            self.component = component
+            self.component_args = component_args
+
+    data = None
+    data_labels = {
+        "outdir": OptionInfo("", "Output dictectory; if empty, defaults to 'outputs/*'"),
+        "samples_save": OptionInfo(True, "Save indiviual samples"),
+        "samples_format": OptionInfo('png', 'File format for indiviual samples'),
+        "grid_save": OptionInfo(True, "Save image grids"),
+        "return_grid": OptionInfo(True, "Show grid in results for web"),
+        "grid_format": OptionInfo('png', 'File format for grids'),
+        "grid_extended_filename": OptionInfo(False, "Add extended info (seed, prompt) to filename when saving grid"),
+        "grid_only_if_multiple": OptionInfo(True, "Do not save grids consisting of one picture"),
+        "n_rows": OptionInfo(-1, "Grid row count; use -1 for autodetect and 0 for it to be same as batch size", gr.Slider, {"minimum": -1, "maximum": 16, "step": 1}),
+        "jpeg_quality": OptionInfo(80, "Quality for saved jpeg images", gr.Slider, {"minimum": 1, "maximum": 100, "step": 1}),
+        "export_for_4chan": OptionInfo(True, "If PNG image is larger than 4MB or any dimension is larger than 4000, downscale and save copy as JPG"),
+        "enable_pnginfo": OptionInfo(True, "Save text information about generation parameters as chunks to png files"),
+        "font": OptionInfo("arial.ttf", "Font for image grids  that have text"),
+        "prompt_matrix_add_to_start": OptionInfo(True, "In prompt matrix, add the variable combination of text to the start of the prompt, rather than the end"),
+        "sd_upscale_upscaler_index": OptionInfo("RealESRGAN", "Upscaler to use for SD upscale", gr.Radio, {"choices": list(sd_upscalers.keys())}),
+        "sd_upscale_overlap": OptionInfo(64, "Overlap for tiles for SD upscale. The smaller it is, the less smooth transition from one tile to another", gr.Slider, {"minimum": 0, "maximum": 256, "step": 16}),
+    }
+
+    def __init__(self):
+        self.data = {k: v.default for k, v in self.data_labels.items()}
+
+    def __setattr__(self, key, value):
+        if self.data is not None:
+            if key in self.data:
+                self.data[key] = value
+
+        return super(Options, self).__setattr__(key, value)
+
+    def __getattr__(self, item):
+        if self.data is not None:
+            if item in self.data:
+                return self.data[item]
+
+        if item in self.data_labels:
+            return self.data_labels[item].default
+
+        return super(Options, self).__getattribute__(item)
+
+    def save(self, filename):
+        with open(filename, "w", encoding="utf8") as file:
+            json.dump(self.data, file)
+
+    def load(self, filename):
+        with open(filename, "r", encoding="utf8") as file:
+            self.data = json.load(file)
+
+
+def load_model_from_config(config, ckpt, verbose=False):
+    print(f"Loading model from {ckpt}")
+    pl_sd = torch.load(ckpt, map_location="cpu")
+    if "global_step" in pl_sd:
+        print(f"Global Step: {pl_sd['global_step']}")
+    sd = pl_sd["state_dict"]
+    model = instantiate_from_config(config.model)
+    m, u = model.load_state_dict(sd, strict=False)
+    if len(m) > 0 and verbose:
+        print("missing keys:")
+        print(m)
+    if len(u) > 0 and verbose:
+        print("unexpected keys:")
+        print(u)
+
+    model.eval()
+    return model
+
+
+module_in_gpu = None
+
+
+def setup_for_low_vram(sd_model):
+    parents = {}
+
+    def send_me_to_gpu(module, _):
+        """send this module to GPU; send whatever tracked module was previous in GPU to CPU;
+        we add this as forward_pre_hook to a lot of modules and this way all but one of them will
+        be in CPU
+        """
+        global module_in_gpu
+
+        module = parents.get(module, module)
+
+        if module_in_gpu == module:
+            return
+
+        if module_in_gpu is not None:
+            module_in_gpu.to(cpu)
+
+        module.to(gpu)
+        module_in_gpu = module
+
+    # see below for register_forward_pre_hook;
+    # first_stage_model does not use forward(), it uses encode/decode, so register_forward_pre_hook is
+    # useless here, and we just replace those methods
+    def first_stage_model_encode_wrap(self, encoder, x):
+        send_me_to_gpu(self, None)
+        return encoder(x)
+
+    def first_stage_model_decode_wrap(self, decoder, z):
+        send_me_to_gpu(self, None)
+        return decoder(z)
+
+    # remove three big modules, cond, first_stage, and unet from the model and then
+    # send the model to GPU. Then put modules back. the modules will be in CPU.
+    stored = sd_model.cond_stage_model.transformer, sd_model.first_stage_model, sd_model.model
+    sd_model.cond_stage_model.transformer, sd_model.first_stage_model, sd_model.model = None, None, None
+    sd_model.to(device)
+    sd_model.cond_stage_model.transformer, sd_model.first_stage_model, sd_model.model = stored
+
+    # register hooks for those the first two models
+    sd_model.cond_stage_model.transformer.register_forward_pre_hook(send_me_to_gpu)
+    sd_model.first_stage_model.register_forward_pre_hook(send_me_to_gpu)
+    sd_model.first_stage_model.encode = lambda x, en=sd_model.first_stage_model.encode: first_stage_model_encode_wrap(sd_model.first_stage_model, en, x)
+    sd_model.first_stage_model.decode = lambda z, de=sd_model.first_stage_model.decode: first_stage_model_decode_wrap(sd_model.first_stage_model, de, z)
+    parents[sd_model.cond_stage_model.transformer] = sd_model.cond_stage_model
+
+    # the third remaining model is still too big for 4GB, so we also do the same for its submodules
+    # so that only one of them is in GPU at a time
+    diff_model = sd_model.model.diffusion_model
+    stored = diff_model.input_blocks, diff_model.middle_block, diff_model.output_blocks, diff_model.time_embed
+    diff_model.input_blocks, diff_model.middle_block, diff_model.output_blocks, diff_model.time_embed = None, None, None, None
+    sd_model.model.to(device)
+    diff_model.input_blocks, diff_model.middle_block, diff_model.output_blocks, diff_model.time_embed = stored
+
+    # install hooks for bits of third model
+    diff_model.time_embed.register_forward_pre_hook(send_me_to_gpu)
+    for block in diff_model.input_blocks:
+        block.register_forward_pre_hook(send_me_to_gpu)
+    diff_model.middle_block.register_forward_pre_hook(send_me_to_gpu)
+    for block in diff_model.output_blocks:
+        block.register_forward_pre_hook(send_me_to_gpu)
+
+
+def create_random_tensors(shape, seeds):
+    xs = []
+    for seed in seeds:
+        torch.manual_seed(seed)
+
+        # randn results depend on device; gpu and cpu get different results for same seed;
+        # the way I see it, it's better to do this on CPU, so that everyone gets same result;
+        # but the original script had it like this so i do not dare change it for now because
+        # it will break everyone's seeds.
+        xs.append(torch.randn(shape, device=device))
+    x = torch.stack(xs)
+    return x
+
+
+def torch_gc():
+    if torch.cuda.is_available():
+        torch.cuda.empty_cache()
+        torch.cuda.ipc_collect()
+
+
+def save_image(image, path, basename, seed=None, prompt=None, extension='png', info=None, short_filename=False):
+    if short_filename or prompt is None or seed is None:
+        filename = f"{basename}"
+    else:
+        filename = f"{basename}-{seed}-{sanitize_filename_part(prompt)[:128]}"
+
+    if extension == 'png' and opts.enable_pnginfo and info is not None:
+        pnginfo = PngImagePlugin.PngInfo()
+        pnginfo.add_text("parameters", info)
+    else:
+        pnginfo = None
+
+    os.makedirs(path, exist_ok=True)
+    fullfn = os.path.join(path, f"{filename}.{extension}")
+    image.save(fullfn, quality=opts.jpeg_quality, pnginfo=pnginfo)
+
+    target_side_length = 4000
+    oversize = image.width > target_side_length or image.height > target_side_length
+    if opts.export_for_4chan and (oversize or os.stat(fullfn).st_size > 4 * 1024 * 1024):
+        ratio = image.width / image.height
+
+        if oversize and ratio > 1:
+            image = image.resize((target_side_length, image.height * target_side_length // image.width), LANCZOS)
+        elif oversize:
+            image = image.resize((image.width * target_side_length // image.height, target_side_length), LANCZOS)
+
+        image.save(os.path.join(path, f"{filename}.jpg"), quality=opts.jpeg_quality, pnginfo=pnginfo)
+
+
+def sanitize_filename_part(text):
+    return text.replace(' ', '_').translate({ord(x): '' for x in invalid_filename_chars})[:128]
+
+
+def plaintext_to_html(text, klass=None):
+    if klass is None:
+        text = "".join([f"<p>{html.escape(x)}</p>\n" for x in text.split('\n')])
+    else:
+        text = "".join([f"<p class=\"{klass}\">{html.escape(x)}</p>\n" for x in text.split('\n')])
+    return text
+
+
+def image_grid(imgs, batch_size=1, rows=None):
+    if rows is None:
+        if opts.n_rows > 0:
+            rows = opts.n_rows
+        elif opts.n_rows == 0:
+            rows = batch_size
+        else:
+            rows = math.sqrt(len(imgs))
+            rows = round(rows)
+
+    cols = math.ceil(len(imgs) / rows)
+
+    w, h = imgs[0].size
+    grid = Image.new('RGB', size=(cols * w, rows * h), color='black')
+
+    for i, img in enumerate(imgs):
+        grid.paste(img, box=(i % cols * w, i // cols * h))
+
+    return grid
+
+
+Grid = namedtuple("Grid", ["tiles", "tile_w", "tile_h", "image_w", "image_h", "overlap"])
+
+
+def split_grid(image, tile_w=512, tile_h=512, overlap=64):
+    w = image.width
+    h = image.height
+
+    now = tile_w - overlap  # non-overlap width
+    noh = tile_h - overlap
+
+    cols = math.ceil((w - overlap) / now)
+    rows = math.ceil((h - overlap) / noh)
+
+    grid = Grid([], tile_w, tile_h, w, h, overlap)
+    for row in range(rows):
+        row_images = []
+
+        y = row * noh
+
+        if y + tile_h >= h:
+            y = h - tile_h
+
+        for col in range(cols):
+            x = col * now
+
+            if x + tile_w >= w:
+                x = w - tile_w
+
+            tile = image.crop((x, y, x + tile_w, y + tile_h))
+
+            row_images.append([x, tile_w, tile])
+
+        grid.tiles.append([y, tile_h, row_images])
+
+    return grid
+
+
+def combine_grid(grid):
+    def make_mask_image(r):
+        r = r * 255 / grid.overlap
+        r = r.astype(np.uint8)
+        return Image.fromarray(r, 'L')
+
+    mask_w = make_mask_image(np.arange(grid.overlap, dtype=np.float).reshape((1, grid.overlap)).repeat(grid.tile_h, axis=0))
+    mask_h = make_mask_image(np.arange(grid.overlap, dtype=np.float).reshape((grid.overlap, 1)).repeat(grid.image_w, axis=1))
+
+    combined_image = Image.new("RGB", (grid.image_w, grid.image_h))
+    for y, h, row in grid.tiles:
+        combined_row = Image.new("RGB", (grid.image_w, h))
+        for x, w, tile in row:
+            if x == 0:
+                combined_row.paste(tile, (0, 0))
+                continue
+
+            combined_row.paste(tile.crop((0, 0, grid.overlap, h)), (x, 0), mask=mask_w)
+            combined_row.paste(tile.crop((grid.overlap, 0, w, h)), (x + grid.overlap, 0))
+
+        if y == 0:
+            combined_image.paste(combined_row, (0, 0))
+            continue
+
+        combined_image.paste(combined_row.crop((0, 0, combined_row.width, grid.overlap)), (0, y), mask=mask_h)
+        combined_image.paste(combined_row.crop((0, grid.overlap, combined_row.width, h)), (0, y + grid.overlap))
+
+    return combined_image
+
+
+class GridAnnotation:
+    def __init__(self, text='', is_active=True):
+        self.text = text
+        self.is_active = is_active
+        self.size = None
+
+
+def draw_grid_annotations(im, width, height, hor_texts, ver_texts):
+    def wrap(drawing, text, font, line_length):
+        lines = ['']
+        for word in text.split():
+            line = f'{lines[-1]} {word}'.strip()
+            if drawing.textlength(line, font=font) <= line_length:
+                lines[-1] = line
+            else:
+                lines.append(word)
+        return lines
+
+    def draw_texts(drawing, draw_x, draw_y, lines):
+        for i, line in enumerate(lines):
+            drawing.multiline_text((draw_x, draw_y + line.size[1] / 2), line.text, font=fnt, fill=color_active if line.is_active else color_inactive, anchor="mm", align="center")
+
+            if not line.is_active:
+                drawing.line((draw_x - line.size[0] // 2, draw_y + line.size[1] // 2, draw_x + line.size[0] // 2, draw_y + line.size[1] // 2), fill=color_inactive, width=4)
+
+            draw_y += line.size[1] + line_spacing
+
+    fontsize = (width + height) // 25
+    line_spacing = fontsize // 2
+    fnt = ImageFont.truetype(opts.font, fontsize)
+    color_active = (0, 0, 0)
+    color_inactive = (153, 153, 153)
+
+    pad_left = width * 3 // 4 if len(ver_texts) > 1 else 0
+
+    cols = im.width // width
+    rows = im.height // height
+
+    assert cols == len(hor_texts), f'bad number of horizontal texts: {len(hor_texts)}; must be {cols}'
+    assert rows == len(ver_texts), f'bad number of vertical texts: {len(ver_texts)}; must be {rows}'
+
+    calc_img = Image.new("RGB", (1, 1), "white")
+    calc_d = ImageDraw.Draw(calc_img)
+
+    for texts, allowed_width in zip(hor_texts + ver_texts, [width] * len(hor_texts) + [pad_left] * len(ver_texts)):
+        items = [] + texts
+        texts.clear()
+
+        for line in items:
+            wrapped = wrap(calc_d, line.text, fnt, allowed_width)
+            texts += [GridAnnotation(x, line.is_active) for x in wrapped]
+
+        for line in texts:
+            bbox = calc_d.multiline_textbbox((0, 0), line.text, font=fnt)
+            line.size = (bbox[2] - bbox[0], bbox[3] - bbox[1])
+
+    hor_text_heights = [sum([line.size[1] + line_spacing for line in lines]) - line_spacing for lines in hor_texts]
+    ver_text_heights = [sum([line.size[1] + line_spacing for line in lines]) - line_spacing * len(lines) for lines in ver_texts]
+
+    pad_top = max(hor_text_heights) + line_spacing * 2
+
+    result = Image.new("RGB", (im.width + pad_left, im.height + pad_top), "white")
+    result.paste(im, (pad_left, pad_top))
+
+    d = ImageDraw.Draw(result)
+
+    for col in range(cols):
+        x = pad_left + width * col + width / 2
+        y = pad_top / 2 - hor_text_heights[col] / 2
+
+        draw_texts(d, x, y, hor_texts[col])
+
+    for row in range(rows):
+        x = pad_left / 2
+        y = pad_top + height * row + height / 2 - ver_text_heights[row] / 2
+
+        draw_texts(d, x, y, ver_texts[row])
+
+    return result
+
+
+def draw_prompt_matrix(im, width, height, all_prompts):
+    prompts = all_prompts[1:]
+    boundary = math.ceil(len(prompts) / 2)
+
+    prompts_horiz = prompts[:boundary]
+    prompts_vert = prompts[boundary:]
+
+    hor_texts = [[GridAnnotation(x, is_active=pos & (1 << i) != 0) for i, x in enumerate(prompts_horiz)] for pos in range(1 << len(prompts_horiz))]
+    ver_texts = [[GridAnnotation(x, is_active=pos & (1 << i) != 0) for i, x in enumerate(prompts_vert)] for pos in range(1 << len(prompts_vert))]
+
+    return draw_grid_annotations(im, width, height, hor_texts, ver_texts)
+
+
+def draw_xy_grid(xs, ys, x_label, y_label, cell):
+    res = []
+
+    ver_texts = [[GridAnnotation(y_label(y))] for y in ys]
+    hor_texts = [[GridAnnotation(x_label(x))] for x in xs]
+
+    for y in ys:
+        for x in xs:
+            res.append(cell(x, y))
+
+    grid = image_grid(res, rows=len(ys))
+    grid = draw_grid_annotations(grid, res[0].width, res[0].height, hor_texts, ver_texts)
+
+    return grid
+
+
+def resize_image(resize_mode, im, width, height):
+    if resize_mode == 0:
+        res = im.resize((width, height), resample=LANCZOS)
+    elif resize_mode == 1:
+        ratio = width / height
+        src_ratio = im.width / im.height
+
+        src_w = width if ratio > src_ratio else im.width * height // im.height
+        src_h = height if ratio <= src_ratio else im.height * width // im.width
+
+        resized = im.resize((src_w, src_h), resample=LANCZOS)
+        res = Image.new("RGB", (width, height))
+        res.paste(resized, box=(width // 2 - src_w // 2, height // 2 - src_h // 2))
+    else:
+        ratio = width / height
+        src_ratio = im.width / im.height
+
+        src_w = width if ratio < src_ratio else im.width * height // im.height
+        src_h = height if ratio >= src_ratio else im.height * width // im.width
+
+        resized = im.resize((src_w, src_h), resample=LANCZOS)
+        res = Image.new("RGB", (width, height))
+        res.paste(resized, box=(width // 2 - src_w // 2, height // 2 - src_h // 2))
+
+        if ratio < src_ratio:
+            fill_height = height // 2 - src_h // 2
+            res.paste(resized.resize((width, fill_height), box=(0, 0, width, 0)), box=(0, 0))
+            res.paste(resized.resize((width, fill_height), box=(0, resized.height, width, resized.height)), box=(0, fill_height + src_h))
+        elif ratio > src_ratio:
+            fill_width = width // 2 - src_w // 2
+            res.paste(resized.resize((fill_width, height), box=(0, 0, 0, height)), box=(0, 0))
+            res.paste(resized.resize((fill_width, height), box=(resized.width, 0, resized.width, height)), box=(fill_width + src_w, 0))
+
+    return res
+
+
+def wrap_gradio_call(func):
+    def f(*p1, **p2):
+        t = time.perf_counter()
+        res = list(func(*p1, **p2))
+        elapsed = time.perf_counter() - t
+
+        # last item is always HTML
+        res[-1] = res[-1] + f"<p class='performance'>Time taken: {elapsed:.2f}s</p>"
+
+        return tuple(res)
+
+    return f
+
+
+class StableDiffusionModelHijack:
+    ids_lookup = {}
+    word_embeddings = {}
+    word_embeddings_checksums = {}
+    fixes = None
+    comments = None
+    dir_mtime = None
+
+    def load_textual_inversion_embeddings(self, dirname, model):
+        mt = os.path.getmtime(dirname)
+        if self.dir_mtime is not None and mt <= self.dir_mtime:
+            return
+
+        self.dir_mtime = mt
+        self.ids_lookup.clear()
+        self.word_embeddings.clear()
+
+        tokenizer = model.cond_stage_model.tokenizer
+
+        def const_hash(a):
+            r = 0
+            for v in a:
+                r = (r * 281 ^ int(v) * 997) & 0xFFFFFFFF
+            return r
+
+        def process_file(path, filename):
+            name = os.path.splitext(filename)[0]
+
+            data = torch.load(path)
+            param_dict = data['string_to_param']
+            assert len(param_dict) == 1, 'embedding file has multiple terms in it'
+            emb = next(iter(param_dict.items()))[1].reshape(768)
+            self.word_embeddings[name] = emb
+            self.word_embeddings_checksums[name] = f'{const_hash(emb) & 0xffff:04x}'
+
+            ids = tokenizer([name], add_special_tokens=False)['input_ids'][0]
+
+            first_id = ids[0]
+            if first_id not in self.ids_lookup:
+                self.ids_lookup[first_id] = []
+            self.ids_lookup[first_id].append((ids, name))
+
+        for fn in os.listdir(dirname):
+            try:
+                process_file(os.path.join(dirname, fn), fn)
+            except Exception:
+                print(f"Error loading emedding {fn}:", file=sys.stderr)
+                print(traceback.format_exc(), file=sys.stderr)
+                continue
+
+        print(f"Loaded a total of {len(self.word_embeddings)} text inversion embeddings.")
+
+    def hijack(self, m):
+        model_embeddings = m.cond_stage_model.transformer.text_model.embeddings
+
+        model_embeddings.token_embedding = EmbeddingsWithFixes(model_embeddings.token_embedding, self)
+        m.cond_stage_model = FrozenCLIPEmbedderWithCustomWords(m.cond_stage_model, self)
+
+
+class FrozenCLIPEmbedderWithCustomWords(torch.nn.Module):
+    def __init__(self, wrapped, hijack):
+        super().__init__()
+        self.wrapped = wrapped
+        self.hijack = hijack
+        self.tokenizer = wrapped.tokenizer
+        self.max_length = wrapped.max_length
+        self.token_mults = {}
+
+        tokens_with_parens = [(k, v) for k, v in self.tokenizer.get_vocab().items() if '(' in k or ')' in k or '[' in k or ']' in k]
+        for text, ident in tokens_with_parens:
+            mult = 1.0
+            for c in text:
+                if c == '[':
+                    mult /= 1.1
+                if c == ']':
+                    mult *= 1.1
+                if c == '(':
+                    mult *= 1.1
+                if c == ')':
+                    mult /= 1.1
+
+            if mult != 1.0:
+                self.token_mults[ident] = mult
+
+    def forward(self, text):
+        self.hijack.fixes = []
+        self.hijack.comments = []
+        remade_batch_tokens = []
+        id_start = self.wrapped.tokenizer.bos_token_id
+        id_end = self.wrapped.tokenizer.eos_token_id
+        maxlen = self.wrapped.max_length - 2
+        used_custom_terms = []
+
+        cache = {}
+        batch_tokens = self.wrapped.tokenizer(text, truncation=False, add_special_tokens=False)["input_ids"]
+        batch_multipliers = []
+        for tokens in batch_tokens:
+            tuple_tokens = tuple(tokens)
+
+            if tuple_tokens in cache:
+                remade_tokens, fixes, multipliers = cache[tuple_tokens]
+            else:
+                fixes = []
+                remade_tokens = []
+                multipliers = []
+                mult = 1.0
+
+                i = 0
+                while i < len(tokens):
+                    token = tokens[i]
+
+                    possible_matches = self.hijack.ids_lookup.get(token, None)
+
+                    mult_change = self.token_mults.get(token)
+                    if mult_change is not None:
+                        mult *= mult_change
+                    elif possible_matches is None:
+                        remade_tokens.append(token)
+                        multipliers.append(mult)
+                    else:
+                        found = False
+                        for ids, word in possible_matches:
+                            if tokens[i:i + len(ids)] == ids:
+                                fixes.append((len(remade_tokens), word))
+                                remade_tokens.append(777)
+                                multipliers.append(mult)
+                                i += len(ids) - 1
+                                found = True
+                                used_custom_terms.append((word, self.hijack.word_embeddings_checksums[word]))
+                                break
+
+                        if not found:
+                            remade_tokens.append(token)
+                            multipliers.append(mult)
+
+                    i += 1
+
+                if len(remade_tokens) > maxlen - 2:
+                    vocab = {v: k for k, v in self.wrapped.tokenizer.get_vocab().items()}
+                    ovf = remade_tokens[maxlen - 2:]
+                    overflowing_words = [vocab.get(int(x), "") for x in ovf]
+                    overflowing_text = self.wrapped.tokenizer.convert_tokens_to_string(''.join(overflowing_words))
+
+                    self.hijack.comments.append(f"Warning: too many input tokens; some ({len(overflowing_words)}) have been truncated:\n{overflowing_text}\n")
+
+                remade_tokens = remade_tokens + [id_end] * (maxlen - 2 - len(remade_tokens))
+                remade_tokens = [id_start] + remade_tokens[0:maxlen - 2] + [id_end]
+                cache[tuple_tokens] = (remade_tokens, fixes, multipliers)
+
+            multipliers = multipliers + [1.0] * (maxlen - 2 - len(multipliers))
+            multipliers = [1.0] + multipliers[0:maxlen - 2] + [1.0]
+
+            remade_batch_tokens.append(remade_tokens)
+            self.hijack.fixes.append(fixes)
+            batch_multipliers.append(multipliers)
+
+        if len(used_custom_terms) > 0:
+            self.hijack.comments.append("Used custom terms: " + ", ".join([f'{word} [{checksum}]' for word, checksum in used_custom_terms]))
+
+        tokens = torch.asarray(remade_batch_tokens).to(device)
+        outputs = self.wrapped.transformer(input_ids=tokens)
+        z = outputs.last_hidden_state
+
+        # restoring original mean is likely not correct, but it seems to work well to prevent artifacts that happen otherwise
+        batch_multipliers = torch.asarray(np.array(batch_multipliers)).to(device)
+        original_mean = z.mean()
+        z *= batch_multipliers.reshape(batch_multipliers.shape + (1,)).expand(z.shape)
+        new_mean = z.mean()
+        z *= original_mean / new_mean
+
+        return z
+
+
+class EmbeddingsWithFixes(nn.Module):
+    def __init__(self, wrapped, embeddings):
+        super().__init__()
+        self.wrapped = wrapped
+        self.embeddings = embeddings
+
+    def forward(self, input_ids):
+        batch_fixes = self.embeddings.fixes
+        self.embeddings.fixes = None
+
+        inputs_embeds = self.wrapped(input_ids)
+
+        if batch_fixes is not None:
+            for fixes, tensor in zip(batch_fixes, inputs_embeds):
+                for offset, word in fixes:
+                    tensor[offset] = self.embeddings.word_embeddings[word]
+
+        return inputs_embeds
+
+
+class StableDiffusionProcessing:
+    def __init__(self, outpath=None, prompt="", seed=-1, sampler_index=0, batch_size=1, n_iter=1, steps=50, cfg_scale=7.0, width=512, height=512, prompt_matrix=False, use_GFPGAN=False, do_not_save_samples=False, do_not_save_grid=False, strength_GFPGAN=1.0, extra_generation_params=None, overlay_images=None):
+        self.outpath: str = outpath
+        self.prompt: str = prompt
+        self.seed: int = seed
+        self.sampler_index: int = sampler_index
+        self.batch_size: int = batch_size
+        self.n_iter: int = n_iter
+        self.steps: int = steps
+        self.cfg_scale: float = cfg_scale
+        self.width: int = width
+        self.height: int = height
+        self.prompt_matrix: bool = prompt_matrix
+        self.use_GFPGAN: bool = use_GFPGAN
+        self.do_not_save_samples: bool = do_not_save_samples
+        self.do_not_save_grid: bool = do_not_save_grid
+        self.strength_GFPGAN: bool = strength_GFPGAN
+        self.extra_generation_params: dict = extra_generation_params
+        self.overlay_images = overlay_images
+
+    def init(self):
+        pass
+
+    def sample(self, x, conditioning, unconditional_conditioning):
+        raise NotImplementedError()
+
+
+class VanillaStableDiffusionSampler:
+    def __init__(self, constructor):
+        self.sampler = constructor(sd_model)
+
+    def sample(self, p: StableDiffusionProcessing, x, conditioning, unconditional_conditioning):
+        samples_ddim, _ = self.sampler.sample(S=p.steps, conditioning=conditioning, batch_size=int(x.shape[0]), shape=x[0].shape, verbose=False, unconditional_guidance_scale=p.cfg_scale, unconditional_conditioning=unconditional_conditioning, x_T=x)
+        return samples_ddim
+
+
+class CFGDenoiser(nn.Module):
+    def __init__(self, model):
+        super().__init__()
+        self.inner_model = model
+
+    def forward(self, x, sigma, uncond, cond, cond_scale):
+        x_in = torch.cat([x] * 2)
+        sigma_in = torch.cat([sigma] * 2)
+        cond_in = torch.cat([uncond, cond])
+        uncond, cond = self.inner_model(x_in, sigma_in, cond=cond_in).chunk(2)
+        return uncond + (cond - uncond) * cond_scale
+
+
+class KDiffusionSampler:
+    def __init__(self, funcname):
+        self.model_wrap = k_diffusion.external.CompVisDenoiser(sd_model)
+        self.funcname = funcname
+        self.func = getattr(k_diffusion.sampling, self.funcname)
+        self.model_wrap_cfg = CFGDenoiser(self.model_wrap)
+
+    def sample(self, p: StableDiffusionProcessing, x, conditioning, unconditional_conditioning):
+        sigmas = self.model_wrap.get_sigmas(p.steps)
+        x = x * sigmas[0]
+
+        samples_ddim = self.func(self.model_wrap_cfg, x, sigmas, extra_args={'cond': conditioning, 'uncond': unconditional_conditioning, 'cond_scale': p.cfg_scale}, disable=False)
+        return samples_ddim
+
+
+Processed = namedtuple('Processed', ['images', 'seed', 'info'])
+
+
+class OutputInfo:
+    def __init__(self, prompt: str, params: str, comments: str):
+        self.prompt = prompt.strip()
+        self.params = params.strip()
+        self.comments = comments.strip()
+
+    def __str__(self):
+        return '\n'.join([self.prompt, self.params, self.comments])
+
+    def html(self) -> str:
+        return f'''
+        {plaintext_to_html(self.prompt, "prompt-info")}<br>
+        {plaintext_to_html(self.params, "params-info")}
+        {plaintext_to_html(self.comments, "comments-info")}
+        '''
+
+
+def process_images(p: StableDiffusionProcessing) -> Processed:
+    """this is the main loop that both txt2img and img2img use; it calls func_init once inside all the scopes and func_sample once per batch"""
+
+    prompt = p.prompt
+    model = sd_model
+
+    assert p.prompt is not None
+    torch_gc()
+
+    seed = int(random.randrange(4294967294) if p.seed == -1 else p.seed)
+
+    sample_path = os.path.join(p.outpath, "samples")
+    base_count = len(os.listdir(sample_path))
+    grid_count = len(os.listdir(p.outpath)) - 1
+
+    comments = []
+
+    prompt_matrix_parts = []
+    if p.prompt_matrix:
+        all_prompts = []
+        prompt_matrix_parts = prompt.split("|")
+        combination_count = 2 ** (len(prompt_matrix_parts) - 1)
+        for combination_num in range(combination_count):
+            selected_prompts = [text.strip().strip(',') for n, text in enumerate(prompt_matrix_parts[1:]) if combination_num & (1 << n)]
+
+            if opts.prompt_matrix_add_to_start:
+                selected_prompts = selected_prompts + [prompt_matrix_parts[0]]
+            else:
+                selected_prompts = [prompt_matrix_parts[0]] + selected_prompts
+
+            all_prompts.append(", ".join(selected_prompts))
+
+        p.n_iter = math.ceil(len(all_prompts) / p.batch_size)
+        all_seeds = len(all_prompts) * [seed]
+
+        print(f"Prompt matrix will create {len(all_prompts)} images using a total of {p.n_iter} batches.")
+    else:
+        all_prompts = p.batch_size * p.n_iter * [prompt]
+        all_seeds = [seed + x for x in range(len(all_prompts))]
+
+    generation_params = {
+        "Steps": p.steps,
+        "Sampler": samplers[p.sampler_index].name,
+        "CFG": p.cfg_scale,
+        "Seed": seed,
+        "GFPGAN": ("GFPGAN" if p.use_GFPGAN else None)
+    }
+
+    if p.extra_generation_params is not None:
+        generation_params.update(p.extra_generation_params)
+
+    generation_params_text = ", ".join([k if k == v else f'{k}: {v}' for k, v in generation_params.items() if v is not None])
+
+    def infotext():
+        return OutputInfo(prompt, generation_params_text, "".join(["\n\n" + x for x in comments]))
+
+    if os.path.exists(cmd_opts.embeddings_dir):
+        model_hijack.load_textual_inversion_embeddings(cmd_opts.embeddings_dir, model)
+
+    output_images = []
+    precision_scope = autocast if cmd_opts.precision == "autocast" else nullcontext
+    ema_scope = (nullcontext if cmd_opts.lowvram else model.ema_scope)
+    with torch.no_grad(), precision_scope("cuda"), ema_scope():
+        p.init()
+
+        for n in range(p.n_iter):
+            prompts = all_prompts[n * p.batch_size:(n + 1) * p.batch_size]
+            seeds = all_seeds[n * p.batch_size:(n + 1) * p.batch_size]
+
+            uc = model.get_learned_conditioning(len(prompts) * [""])
+            c = model.get_learned_conditioning(prompts)
+
+            if len(model_hijack.comments) > 0:
+                comments += model_hijack.comments
+
+            # we manually generate all input noises because each one should have a specific seed
+            x = create_random_tensors([opt_C, p.height // opt_f, p.width // opt_f], seeds=seeds)
+
+            samples_ddim = p.sample(x=x, conditioning=c, unconditional_conditioning=uc)
+
+            x_samples_ddim = model.decode_first_stage(samples_ddim)
+            x_samples_ddim = torch.clamp((x_samples_ddim + 1.0) / 2.0, min=0.0, max=1.0)
+
+            if p.prompt_matrix or opts.samples_save or opts.grid_save:
+                for i, x_sample in enumerate(x_samples_ddim):
+                    # TODO: convert to BGR colorspace?
+                    x_sample = 255. * np.moveaxis(x_sample.cpu().numpy(), 0, 2)
+                    x_sample = x_sample.astype(np.uint8)
+
+                    if p.use_GFPGAN and have_gfpgan and p.strength_GFPGAN > 0.0:
+                        torch_gc()
+
+                        gfpgan_model = gfpgan()
+                        x_sample_bgr = x_sample[:, :, ::-1]
+                        cropped_faces, restored_faces, gfpgan_output_bgr = gfpgan_model.enhance(x_sample_bgr, has_aligned=False, only_center_face=False, paste_back=True)
+                        image = Image.fromarray(gfpgan_output_bgr[:, :, ::-1])
+
+                        if p.strength_GFPGAN < 1.0:
+                            image = Image.blend(Image.fromarray(x_sample), image, p.strength_GFPGAN)
+                    else:
+                        image = Image.fromarray(x_sample)
+
+                    if p.overlay_images is not None and i < len(p.overlay_images):
+                        image = image.convert('RGBA')
+                        image.alpha_composite(p.overlay_images[i])
+                        image = image.convert('RGB')
+
+                    if not p.do_not_save_samples:
+                        save_image(image, sample_path, f"{base_count:05}", seeds[i], prompts[i], opts.samples_format, info=str(infotext()))
+
+                    output_images.append(image)
+                    base_count += 1
+
+        unwanted_grid_because_of_img_count = len(output_images) < 2 and opts.grid_only_if_multiple
+        if (p.prompt_matrix or opts.grid_save) and not p.do_not_save_grid and not unwanted_grid_because_of_img_count:
+            return_grid = opts.return_grid
+
+            if p.prompt_matrix:
+                grid = image_grid(output_images, p.batch_size, rows=1 << ((len(prompt_matrix_parts) - 1) // 2))
+
+                try:
+                    grid = draw_prompt_matrix(grid, p.width, p.height, prompt_matrix_parts)
+                except Exception:
+                    import traceback
+                    print("Error creating prompt_matrix text:", file=sys.stderr)
+                    print(traceback.format_exc(), file=sys.stderr)
+
+                return_grid = True
+            else:
+                grid = image_grid(output_images, p.batch_size)
+
+            if return_grid:
+                output_images.insert(0, grid)
+
+            save_image(grid, p.outpath, f"grid-{grid_count:04}", seed, prompt, opts.grid_format, info=str(infotext()), short_filename=not opts.grid_extended_filename)
+            grid_count += 1
+
+    torch_gc()
+    return Processed(output_images, seed, infotext())
+
+
+class StableDiffusionProcessingTxt2Img(StableDiffusionProcessing):
+    sampler = None
+
+    def init(self):
+        self.sampler = samplers[self.sampler_index].constructor()
+
+    def sample(self, x, conditioning, unconditional_conditioning):
+        samples_ddim = self.sampler.sample(self, x, conditioning, unconditional_conditioning)
+        return samples_ddim
+
+
+def txt2img(prompt: str, steps: int, sampler_index: int, use_GFPGAN: bool, strength_GFPGAN: float, prompt_matrix: bool, n_iter: int, batch_size: int, cfg_scale: float, seed: int, height: int, width: int, code: str):
+    outpath = opts.outdir or "outputs/txt2img-samples"
+
+    p = StableDiffusionProcessingTxt2Img(
+        outpath=outpath,
+        prompt=prompt,
+        seed=seed,
+        sampler_index=sampler_index,
+        batch_size=batch_size,
+        n_iter=n_iter,
+        steps=steps,
+        cfg_scale=cfg_scale,
+        width=width,
+        height=height,
+        prompt_matrix=prompt_matrix,
+        use_GFPGAN=use_GFPGAN,
+        strength_GFPGAN=strength_GFPGAN
+    )
+
+    if code != '' and cmd_opts.allow_code:
+        p.do_not_save_grid = True
+        p.do_not_save_samples = True
+
+        display_result_data = [[], -1, OutputInfo()]
+
+        def display(imgs, s=display_result_data[1], i=display_result_data[2]):
+            display_result_data[0] = imgs
+            display_result_data[1] = s
+            display_result_data[2] = i
+
+        from types import ModuleType
+        compiled = compile(code, '', 'exec')
+        module = ModuleType("testmodule")
+        module.__dict__.update(globals())
+        module.p = p
+        module.display = display
+        exec(compiled, module.__dict__)
+
+        processed = Processed(*display_result_data)
+    else:
+        processed = process_images(p)
+
+    return processed.images, processed.info.html()
+
+
+class Flagging(gr.FlaggingCallback):
+
+    def setup(self, components, flagging_dir: str):
+        pass
+
+    def flag(self, flag_data, flag_option=None, flag_index=None, username=None):
+        import csv
+
+        os.makedirs("log/images", exist_ok=True)
+
+        # those must match the "txt2img" function
+        prompt, steps, sampler_index, use_gfpgan, gfpgan_strength, prompt_matrix, n_iter, batch_size, cfg_scale, seed, height, width, code, images, seed, comment = flag_data
+
+        filenames = []
+
+        with open("log/log.csv", "a", encoding="utf8", newline='') as file:
+            import time
+            import base64
+
+            at_start = file.tell() == 0
+            writer = csv.writer(file)
+            if at_start:
+                writer.writerow(["prompt", "seed", "width", "height", "cfgs", "steps", "filename"])
+
+            filename_base = str(int(time.time() * 1000))
+            for i, filedata in enumerate(images):
+                filename = "log/images/" + filename_base + ("" if len(images) == 1 else "-" + str(i + 1)) + ".png"
+
+                if filedata.startswith("data:image/png;base64,"):
+                    filedata = filedata[len("data:image/png;base64,"):]
+
+                with open(filename, "wb") as imgfile:
+                    imgfile.write(base64.decodebytes(filedata.encode('utf-8')))
+
+                filenames.append(filename)
+
+            writer.writerow([prompt, seed, width, height, cfg_scale, steps, filenames[0]])
+
+        print("Logged:", filenames[0])
+
+
+def fill(image, mask):
+    image_mod = Image.new('RGBA', (image.width, image.height))
+
+    image_masked = Image.new('RGBa', (image.width, image.height))
+    image_masked.paste(image.convert("RGBA").convert("RGBa"), mask=ImageOps.invert(mask.convert('L')))
+
+    image_masked = image_masked.convert('RGBa')
+
+    for radius, repeats in [(64, 1), (16, 2), (4, 4), (2, 2), (0, 1)]:
+        blurred = image_masked.filter(ImageFilter.GaussianBlur(radius)).convert('RGBA')
+        for _ in range(repeats):
+            image_mod.alpha_composite(blurred)
+
+    return image_mod.convert("RGB")
+
+
+class StableDiffusionProcessingImg2Img(StableDiffusionProcessing):
+    sampler = None
+
+    def __init__(self, init_images=None, resize_mode=0, denoising_strength=0.75, mask=None, mask_blur=4, inpainting_fill=0, **kwargs):
+        super().__init__(**kwargs)
+
+        self.init_images = init_images
+        self.resize_mode: int = resize_mode
+        self.denoising_strength: float = denoising_strength
+        self.init_latent = None
+        self.original_mask = mask
+        self.mask_blur = mask_blur
+        self.inpainting_fill = inpainting_fill
+        self.mask = None
+        self.nmask = None
+
+    def init(self):
+        self.sampler = samplers_for_img2img[self.sampler_index].constructor()
+
+        if self.original_mask is not None:
+            self.original_mask = resize_image(self.resize_mode, self.original_mask, self.width, self.height)
+            self.overlay_images = []
+
+        imgs = []
+
+        if not self.init_images or None in self.init_images:
+            raise Exception('No input image provided for Image-to-Image')
+
+        for img in self.init_images:
+            image = img.convert("RGB")
+            image = resize_image(self.resize_mode, image, self.width, self.height)
+
+            if self.original_mask is not None:
+                if self.inpainting_fill != 1:
+                    image = fill(image, self.original_mask)
+
+                image_masked = Image.new('RGBa', (image.width, image.height))
+                image_masked.paste(image.convert("RGBA").convert("RGBa"), mask=ImageOps.invert(self.original_mask.convert('L')))
+
+                self.overlay_images.append(image_masked.convert('RGBA'))
+
+            image = np.array(image).astype(np.float32) / 255.0
+            image = np.moveaxis(image, 2, 0)
+
+            imgs.append(image)
+
+        if len(imgs) == 1:
+            batch_images = np.expand_dims(imgs[0], axis=0).repeat(self.batch_size, axis=0)
+            if self.overlay_images is not None:
+                self.overlay_images = self.overlay_images * self.batch_size
+        elif len(imgs) <= self.batch_size:
+            self.batch_size = len(imgs)
+            batch_images = np.array(imgs)
+        else:
+            raise RuntimeError(f"bad number of images passed: {len(imgs)}; expecting {self.batch_size} or less")
+
+        image = torch.from_numpy(batch_images)
+        image = 2. * image - 1.
+        image = image.to(device)
+
+        self.init_latent = sd_model.get_first_stage_encoding(sd_model.encode_first_stage(image))
+
+        if self.original_mask is not None:
+            if self.mask_blur > 0:
+                self.original_mask = self.original_mask.filter(ImageFilter.GaussianBlur(self.mask_blur)).convert('L')
+
+            latmask = self.original_mask.convert('RGB').resize((self.init_latent.shape[3], self.init_latent.shape[2]))
+            latmask = np.moveaxis(np.array(latmask, dtype=np.float), 2, 0) / 255
+            latmask = latmask[0]
+            latmask = np.tile(latmask[None], (4, 1, 1))
+
+            self.mask = torch.asarray(1.0 - latmask).to(device).type(sd_model.dtype)
+            self.nmask = torch.asarray(latmask).to(device).type(sd_model.dtype)
+
+    def sample(self, x, conditioning, unconditional_conditioning):
+        t_enc = int(min(self.denoising_strength, 0.999) * self.steps)
+
+        sigmas = self.sampler.model_wrap.get_sigmas(self.steps)
+        noise = x * sigmas[self.steps - t_enc - 1]
+        xi = self.init_latent + noise
+
+        if self.mask is not None:
+            if self.inpainting_fill == 2:
+                xi = xi * self.mask + noise * self.nmask
+            elif self.inpainting_fill == 3:
+                xi = xi * self.mask
+
+        sigma_sched = sigmas[self.steps - t_enc - 1:]
+
+        def mask_cb(v):
+            v["denoised"][:] = v["denoised"][:] * self.nmask + self.init_latent * self.mask
+
+        samples_ddim = self.sampler.func(self.sampler.model_wrap_cfg, xi, sigma_sched, extra_args={'cond': conditioning, 'uncond': unconditional_conditioning, 'cond_scale': self.cfg_scale}, disable=False, callback=mask_cb if self.mask is not None else None)
+
+        if self.mask is not None:
+            samples_ddim = samples_ddim * self.nmask + self.init_latent * self.mask
+
+        return samples_ddim
+
+
+def img2img(prompt: str, init_img, init_img_with_mask, ddim_steps: int, sampler_index: int, mask_blur: int, inpainting_fill: int, use_GFPGAN: bool, strength_GFPGAN: float, prompt_matrix, loopback: bool, sd_upscale: bool, n_iter: int, batch_size: int, cfg_scale: float, denoising_strength: float, seed: int, height: int, width: int, resize_mode: int):
+    outpath = opts.outdir or "outputs/img2img-samples"
+
+    if init_img_with_mask is not None:
+        image = init_img_with_mask['image']
+        mask = init_img_with_mask['mask']
+    else:
+        image = init_img
+        mask = None
+
+    assert 0. <= denoising_strength <= 1., 'can only work with strength in [0.0, 1.0]'
+
+    p = StableDiffusionProcessingImg2Img(
+        outpath=outpath,
+        prompt=prompt,
+        seed=seed,
+        sampler_index=sampler_index,
+        batch_size=batch_size,
+        n_iter=n_iter,
+        steps=ddim_steps,
+        cfg_scale=cfg_scale,
+        width=width,
+        height=height,
+        prompt_matrix=prompt_matrix,
+        use_GFPGAN=use_GFPGAN,
+        strength_GFPGAN=strength_GFPGAN,
+        init_images=[image],
+        mask=mask,
+        mask_blur=mask_blur,
+        inpainting_fill=inpainting_fill,
+        resize_mode=resize_mode,
+        denoising_strength=denoising_strength,
+        extra_generation_params={"DNS": denoising_strength}
+    )
+
+    if loopback:
+        output_images, info = None, None
+        history = []
+        initial_seed = None
+        initial_info = None
+
+        for i in range(n_iter):
+            p.n_iter = 1
+            p.batch_size = 1
+            p.do_not_save_grid = True
+
+            processed = process_images(p)
+
+            if initial_seed is None:
+                initial_seed = processed.seed
+                initial_info = processed.info
+
+            p.init_img = processed.images[0]
+            p.seed = processed.seed + 1
+            p.denoising_strength = max(p.denoising_strength * 0.95, 0.1)
+            history.append(processed.images[0])
+
+        grid_count = len(os.listdir(outpath)) - 1
+        grid = image_grid(history, batch_size, rows=1)
+
+        save_image(grid, outpath, f"grid-{grid_count:04}", initial_seed, prompt, opts.grid_format, info=str(info), short_filename=not opts.grid_extended_filename)
+
+        processed = Processed(history, initial_seed, initial_info)
+
+    elif sd_upscale:
+        initial_seed = None
+        initial_info = None
+
+        upscaler = sd_upscalers[opts.sd_upscale_upscaler_index]
+        img = upscaler(init_img)
+
+        torch_gc()
+
+        grid = split_grid(img, tile_w=width, tile_h=height, overlap=opts.sd_upscale_overlap)
+
+        p.n_iter = 1
+        p.do_not_save_grid = True
+        p.do_not_save_samples = True
+
+        work = []
+        work_results = []
+
+        for y, h, row in grid.tiles:
+            for tiledata in row:
+                work.append(tiledata[2])
+
+        batch_count = math.ceil(len(work) / p.batch_size)
+        print(f"SD upscaling will process a total of {len(work)} images tiled as {len(grid.tiles[0][2])}x{len(grid.tiles)} in a total of {batch_count} batches.")
+
+        for i in range(batch_count):
+            p.init_images = work[i * p.batch_size:(i + 1) * p.batch_size]
+
+            processed = process_images(p)
+
+            if initial_seed is None:
+                initial_seed = processed.seed
+                initial_info = processed.info
+
+            p.seed = processed.seed + 1
+            work_results += processed.images
+
+        image_index = 0
+        for y, h, row in grid.tiles:
+            for tiledata in row:
+                tiledata[2] = work_results[image_index]
+                image_index += 1
+
+        combined_image = combine_grid(grid)
+
+        grid_count = len(os.listdir(outpath)) - 1
+        save_image(combined_image, outpath, f"grid-{grid_count:04}", initial_seed, prompt, opts.grid_format, info=str(initial_info), short_filename=not opts.grid_extended_filename)
+
+        processed = Processed([combined_image], initial_seed, initial_info)
+
+    else:
+        processed = process_images(p)
+
+    return processed.images, processed.info.html()
+
+
+def upscale_with_realesrgan(image, RealESRGAN_upscaling, RealESRGAN_model_index):
+    info = realesrgan_models[RealESRGAN_model_index]
+
+    model = info.model()
+    upsampler = RealESRGANer(
+        scale=info.netscale,
+        model_path=info.location,
+        model=model,
+        half=True
+    )
+
+    upsampled = upsampler.enhance(np.array(image), outscale=RealESRGAN_upscaling)[0]
+
+    image = Image.fromarray(upsampled)
+    return image
+
+
+def run_extras(image, GFPGAN_strength, RealESRGAN_upscaling, RealESRGAN_model_index):
+    torch_gc()
+
+    if not image:
+        raise Exception('No input image provided for Post-Processing')
+
+    image = image.convert("RGB")
+
+    outpath = opts.outdir or "outputs/extras-samples"
+
+    if have_gfpgan and GFPGAN_strength > 0:
+        gfpgan_model = gfpgan()
+        img_data_bgr = np.array(image, dtype=np.uint8)[:, :, ::-1]
+        cropped_faces, restored_faces, restored_img = gfpgan_model.enhance(img_data_bgr, has_aligned=False, only_center_face=False, paste_back=True)
+        img_data_rgb = restored_img[:, :, ::-1]
+        res = Image.fromarray(img_data_rgb)
+
+        if GFPGAN_strength < 1.0:
+            res = Image.blend(image, res, GFPGAN_strength)
+
+        image = res
+
+    if have_realesrgan and RealESRGAN_upscaling != 1.0:
+        image = upscale_with_realesrgan(image, RealESRGAN_upscaling, RealESRGAN_model_index)
+
+    base_count = len(os.listdir(outpath))
+    save_image(image, outpath, f"{base_count:05}", None, '', opts.samples_format, short_filename=True)
+
+    return [image], 0, ''
+
+
+def run_pnginfo(image):
+    info = ''
+    for key, text in image.info.items():
+        info += f"""
+<div>
+<p><b>{plaintext_to_html(str(key))}</b></p>
+<p>{plaintext_to_html(str(text))}</p>
+</div>
+""".strip() + "\n"
+
+    if len(info) == 0:
+        message = "Nothing found in the image."
+        info = f"<div><p>{message}<p></div>"
+
+    return [info]
+
+
+pnginfo_interface = gr.Interface(
+    wrap_gradio_call(run_pnginfo),
+    inputs=[
+        gr.Image(label="Source", source="upload", interactive=True, type="pil"),
+    ],
+    outputs=[
+        gr.HTML(),
+    ],
+    allow_flagging="never",
+)
+
+opts = Options()
+if os.path.exists(config_filename):
+    opts.load(config_filename)
+
+
+def run_settings(*args):
+    for key, value in zip(opts.data_labels.keys(), args):
+        opts.data[key] = value
+
+    opts.save(config_filename)
+
+    return plaintext_to_html(f'Settings saved @ {datetime.now().strftime("%I:%M:%S")}')
+
+
+def create_setting_component(key):
+    def fun():
+        return opts.data[key] if key in opts.data else opts.data_labels[key].default
+
+    info = opts.data_labels[key]
+    t = type(info.default)
+
+    if info.component is not None:
+        item = info.component(label=info.label, value=fun, **(info.component_args or {}))
+    elif t == str:
+        item = gr.Textbox(label=info.label, value=fun, lines=1)
+    elif t == int:
+        item = gr.Number(label=info.label, value=fun)
+    elif t == bool:
+        item = gr.Checkbox(label=info.label, value=fun)
+    else:
+        raise Exception(f'bad options item type: {str(t)} for key {key}')
+
+    return item
+
+
+sd_config = OmegaConf.load(cmd_opts.config)
+sd_model = load_model_from_config(sd_config, cmd_opts.ckpt)
+sd_model = (sd_model if cmd_opts.no_half else sd_model.half())
+
+if not cmd_opts.lowvram:
+    sd_model = sd_model.to(device)
+
+else:
+    setup_for_low_vram(sd_model)
+
+model_hijack = StableDiffusionModelHijack()
+model_hijack.hijack(sd_model)
+
+
+def do_generate(
+        mode: str,
+        prompt: str,
+        cfg: float,
+        denoise: float,
+        sampler_index: int,
+        sampler_steps: int,
+        batch_count: int,
+        batch_size: int,
+        input_img,
+        resize_mode,
+        image_height: int,
+        image_width: int,
+        use_input_seed: bool,
+        input_seed: int,
+        facefix: bool,
+        facefix_strength: float,
+        prompt_matrix: bool,
+        loopback: bool,
+        upscale: bool):
+    if mode == 'Text-to-Image':
+        return txt2img(
+            prompt=prompt,
+            steps=sampler_steps,
+            sampler_index=sampler_index,
+            use_GFPGAN=facefix,
+            strength_GFPGAN=facefix_strength,
+            prompt_matrix=prompt_matrix,
+            n_iter=batch_count,
+            batch_size=batch_size,
+            cfg_scale=cfg,
+            seed=input_seed if use_input_seed else -1,
+            height=image_height,
+            width=image_width,
+            code=''
+
+        )
+    elif mode == 'Image-to-Image':
+        return img2img(
+            prompt=prompt,
+            init_img=input_img,
+            init_img_with_mask=None,
+            ddim_steps=sampler_steps,
+            sampler_index=sampler_index,
+            mask_blur=0,
+            inpainting_fill=0,
+            use_GFPGAN=facefix,
+            strength_GFPGAN=facefix_strength,
+            prompt_matrix=prompt_matrix,
+            loopback=loopback,
+            sd_upscale=upscale,
+            n_iter=batch_count,
+            batch_size=batch_size,
+            cfg_scale=cfg,
+            denoising_strength=denoise,
+            seed=input_seed if use_input_seed else -1,
+            height=image_height,
+            width=image_width,
+            resize_mode=resize_mode,
+
+        )
+    elif mode == 'Post-Processing':
+        return run_extras(
+            image=input_img,
+            GFPGAN_strength=facefix_strength,
+            RealESRGAN_upscaling=1.0,
+            RealESRGAN_model_index=0
+        )
+
+    raise Exception('Invalid mode selected')
+
+
+css_hide_progressbar = \
+    """
+    .wrap .m-12 svg { display:none!important; }
+    .wrap .m-12::before { content:"Loading..." }
+    .progress-bar { display:none!important; }
+    .meta-text { display:none!important; }
+    """
+
+main_css = \
+    """
+    .output-html p { margin: 0 0.5em; }
+    .performance, .params-info, .comments-info { font-size: 0.85em; color: #666; }
+    """
+
+# [data-testid="image"] {min-height: 512px !important}
+# #generate{width: 100%;}
+custom_css = \
+    """
+    /* hide scrollbars, better scaling for gallery, small padding for main image */
+    ::-webkit-scrollbar { display: none }
+    #output_gallery {
+        min-height: 50vh !important;
+        scrollbar-width: none;
+    }
+    
+    #output_gallery > div > img {
+        padding-top: 0.5rem;
+        padding-right: 0.5rem;
+        padding-left: 0.5rem;
+    }
+    
+    /* remove excess padding around prompt textbox, increase font size */
+    #prompt_row input { font-size: 16px }
+    #prompt_input {
+        padding-top: 0.25rem !important;
+        padding-bottom: 0rem !important;
+        padding-left: 0rem !important;
+        padding-right: 0rem !important;
+        border-style: none !important;
+    }
+    
+    /* remove excess padding from mode dropdown, change appear to a button */
+    #sd_mode {
+        padding-top: 0 !important;
+        padding-bottom: 0 !important;
+        padding-left: 0 !important;
+        padding-right: 0 !important;
+        border-style: none !important;
+    }
+    
+    #sd_mode > label > select {
+        font-weight: 600;
+        min-height: 42px;
+        max-height: 42px;
+        text-align: center;
+        font-size: 1rem;
+        appearance: none;
+        -webkit-appearance: none;
+        background-position: left;
+        background-size: contain;
+        padding-right: 0;
+        border-color: rgb(75 85 99 / var(--tw-border-opacity));
+    }
+    
+    /* custom column scaling (odd = right/left, even = center) */
+    #body>.col:nth-child(odd) {
+        max-width: 450px;
+        min-width: 300px;
+    }
+    #body>.col:nth-child(even) {
+        width:250%;
+    }
+    
+    /* better overall scaling + limits */
+    .container {
+        max-width: min(1600px, 95%);
+    }
+    
+    /* hide increment/decrement buttons on number inputs */
+    input[type="number"]::-webkit-outer-spin-button,
+    input[type="number"]::-webkit-inner-spin-button {
+        -webkit-appearance: none;
+        margin: 0;
+    }
+    input[type="number"] {
+        -moz-appearance: textfield;
+    }
+    """
+
+full_css = main_css + css_hide_progressbar + custom_css
+
+with gr.Blocks(css=full_css, analytics_enabled=False, title='Stable Diffusion WebUI') as demo:
+    with gr.Tabs(elem_id='tabs'):
+        with gr.TabItem('Stable Diffusion', id='sd_tab'):
+            with gr.Row(elem_id='prompt_row'):
+                sd_prompt = gr.Textbox(elem_id='prompt_input', placeholder='A corgi wearing a top hat as an oil painting.', lines=1, max_lines=1, show_label=False)
+
+            with gr.Row(elem_id='body').style(equal_height=False):
+                # Left Column
+                with gr.Column():
+                    sd_mode = \
+                        gr.Dropdown(show_label=False, value='Text-to-Image', choices=['Text-to-Image', 'Image-to-Image', 'Post-Processing'], elem_id='sd_mode')
+
+                    with gr.Row():
+                        sd_image_height = \
+                            gr.Number(label="Image height", value=512, precision=0, elem_id='img_height')
+                        sd_image_width = \
+                            gr.Number(label="Image width", value=512, precision=0, elem_id='img_width')
+
+                    with gr.Row():
+                        sd_batch_count = \
+                            gr.Number(label='Batch count', precision=0, value=1)
+                        sd_batch_size = \
+                            gr.Number(label='Images per batch', precision=0, value=1)
+
+                    with gr.Group():
+                        sd_input_image = \
+                            gr.Image(label='Input Image', source="upload", interactive=True, type="pil", show_label=True, visible=False)
+                        sd_resize_mode = \
+                            gr.Dropdown(label="Resize mode", choices=["Stretch", "Scale and crop", "Scale and fill"], type="index", value="Stretch", visible=False)
+
+                # Center Column
+                with gr.Column():
+                    sd_output_image = \
+                        gr.Gallery(show_label=False, elem_id='output_gallery').style(grid=3)
+                    sd_output_html = \
+                        gr.HTML()
+
+                # Right Column
+                with gr.Column():
+                    sd_generate = \
+                        gr.Button('Generate', variant='primary').style(full_width=True)
+
+                    with gr.Row():
+                        sd_sampling_method = \
+                            gr.Dropdown(label='Sampling method', choices=[x.name for x in samplers], value=samplers[0].name, type="index")
+                        sd_sampling_steps = \
+                            gr.Slider(label="Sampling steps", value=30, minimum=5, maximum=100, step=5)
+
+                    with gr.Group():
+                        sd_cfg = \
+                            gr.Slider(label='Prompt similarity (CFG)', value=8.0, minimum=1.0, maximum=15.0, step=0.5)
+                        sd_denoise = \
+                            gr.Slider(label='Denoising strength (DNS)', value=0.75, minimum=0.0, maximum=1.0, step=0.01, visible=False)
+
+                    sd_facefix = \
+                        gr.Checkbox(label='GFPGAN', value=False, visible=have_gfpgan)
+                    sd_facefix_strength = \
+                        gr.Slider(minimum=0.0, maximum=1.0, step=0.1, label="Strength", value=1, interactive=have_gfpgan, visible=False)
+
+                    sd_use_input_seed = \
+                        gr.Checkbox(label='Custom seed')
+                    sd_input_seed = \
+                        gr.Number(value=-1, visible=False, show_label=False)
+
+                    # TODO: Change to 'Enable syntactic prompts'
+                    sd_matrix = \
+                        gr.Checkbox(label='Create prompt matrix', value=False)
+
+                    sd_loopback = \
+                        gr.Checkbox(label='Output loopback', value=False, visible=False)
+                    sd_upscale = \
+                        gr.Checkbox(label='Super resolution upscale', value=False, visible=False)
+
+        with gr.TabItem('Settings', id='settings_tab'):
+            # TODO: Add HTML output to indicate settings saved
+            sd_settings = [create_setting_component(key) for key in opts.data_labels.keys()]
+            sd_save_settings = \
+                gr.Button('Save')
+            sd_confirm_settings = \
+                gr.HTML()
+
+
+    def mode_change(mode: str, facefix: bool, custom_seed: bool):
+        is_img2img = (mode == 'Image-to-Image')
+        is_txt2img = (mode == 'Text-to-Image')
+        is_pp = (mode == 'Post-Processing')
+
+        return {
+            sd_cfg: gr.update(visible=is_img2img or is_txt2img),
+            sd_denoise: gr.update(visible=is_img2img),
+            sd_sampling_method: gr.update(visible=is_img2img or is_txt2img),
+            sd_sampling_steps: gr.update(visible=is_img2img or is_txt2img),
+            sd_batch_count: gr.update(visible=is_img2img or is_txt2img),
+            sd_batch_size: gr.update(visible=is_img2img or is_txt2img),
+            sd_input_image: gr.update(visible=is_img2img or is_pp),
+            sd_resize_mode: gr.update(visible=is_img2img),
+            sd_image_height: gr.update(visible=is_img2img or is_txt2img),
+            sd_image_width: gr.update(visible=is_img2img or is_txt2img),
+            sd_use_input_seed: gr.update(visible=is_img2img or is_txt2img),
+            # TODO: can we handle this by updating use_input_seed and having its callback handle it?
+            sd_input_seed: gr.update(visible=(is_img2img or is_txt2img) and custom_seed),
+            sd_facefix: gr.update(visible=True),
+            # TODO: see above, but for facefix
+            sd_facefix_strength: gr.update(visible=facefix),
+            sd_matrix: gr.update(visible=is_img2img or is_txt2img),
+            sd_loopback: gr.update(visible=is_img2img),
+            sd_upscale: gr.update(visible=is_img2img)
+        }
+
+
+    sd_mode.change(
+        fn=mode_change,
+        inputs=[
+            sd_mode,
+            sd_facefix,
+            sd_use_input_seed
+        ],
+        outputs=[
+            sd_cfg,
+            sd_denoise,
+            sd_sampling_method,
+            sd_sampling_steps,
+            sd_batch_count,
+            sd_batch_size,
+            sd_input_image,
+            sd_resize_mode,
+            sd_image_height,
+            sd_image_width,
+            sd_use_input_seed,
+            sd_input_seed,
+            sd_facefix,
+            sd_facefix_strength,
+            sd_matrix,
+            sd_loopback,
+            sd_upscale
+        ]
+    )
+
+    do_generate_args = dict(
+        fn=wrap_gradio_call(do_generate),
+        inputs=[
+            sd_mode,
+            sd_prompt,
+            sd_cfg,
+            sd_denoise,
+            sd_sampling_method,
+            sd_sampling_steps,
+            sd_batch_count,
+            sd_batch_size,
+            sd_input_image,
+            sd_resize_mode,
+            sd_image_height,
+            sd_image_width,
+            sd_use_input_seed,
+            sd_input_seed,
+            sd_facefix,
+            sd_facefix_strength,
+            sd_matrix,
+            sd_loopback,
+            sd_upscale
+        ],
+        outputs=[
+            sd_output_image,
+            sd_output_html
+        ]
+    )
+
+    sd_prompt.submit(**do_generate_args)
+    sd_generate.click(**do_generate_args)
+
+    sd_use_input_seed.change(
+        lambda checked: gr.update(visible=checked),
+        inputs=sd_use_input_seed,
+        outputs=sd_input_seed
+    )
+
+    sd_image_height.submit(
+        lambda value: 64 * ((value + 63) // 64) if value > 0 else 512,
+        inputs=sd_image_height,
+        outputs=sd_image_height
+    )
+
+    sd_image_width.submit(
+        lambda value: 64 * ((value + 63) // 64) if value > 0 else 512,
+        inputs=sd_image_width,
+        outputs=sd_image_width
+    )
+
+    sd_batch_count.submit(
+        lambda value: value if value > 0 else 1,
+        inputs=sd_batch_count,
+        outputs=sd_batch_count
+    )
+
+    sd_batch_size.submit(
+        lambda value: value if value > 0 else 1,
+        inputs=sd_batch_size,
+        outputs=sd_batch_size
+    )
+
+    sd_facefix.change(
+        lambda checked: gr.update(visible=checked),
+        inputs=sd_facefix,
+        outputs=sd_facefix_strength
+    )
+
+    sd_save_settings.click(
+        fn=run_settings,
+        inputs=sd_settings,
+        outputs=sd_confirm_settings
+    )
+
+demo.queue(concurrency_count=1)
+demo.launch()